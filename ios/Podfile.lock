--- conflicted
+++ resolved
@@ -26,16 +26,11 @@
     - sqlite3/common (= 3.49.1)
   - sqlite3/common (3.49.1)
   - sqlite3/dbstatvtab (3.49.1):
-<<<<<<< HEAD
     - sqlite3/common
   - sqlite3/fts5 (3.49.1):
     - sqlite3/common
-  - sqlite3/math (3.49.1):
-=======
-    - sqlite3/common
-  - sqlite3/fts5 (3.49.1):
->>>>>>> da613c8d
-    - sqlite3/common
+    - sqlite3/math (3.49.1):
+      - sqlite3/common
   - sqlite3/perf-threadsafe (3.49.1):
     - sqlite3/common
   - sqlite3/rtree (3.49.1):
@@ -118,11 +113,7 @@
   rive_common: dd421daaf9ae69f0125aa761dd96abd278399952
   shared_preferences_foundation: 9e1978ff2562383bd5676f64ec4e9aa8fa06a6f7
   sqlite3: fc1400008a9b3525f5914ed715a5d1af0b8f4983
-<<<<<<< HEAD
-  sqlite3_flutter_libs: f6acaa2172e6bb3e2e70c771661905080e8ebcf2
-=======
   sqlite3_flutter_libs: f8fc13346870e73fe35ebf6dbb997fbcd156b241
->>>>>>> da613c8d
   url_launcher_ios: 694010445543906933d732453a59da0a173ae33d
   video_player_avfoundation: 2cef49524dd1f16c5300b9cd6efd9611ce03639b
 
