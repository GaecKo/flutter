/*
 * This file is part of wger Workout Manager <https://github.com/wger-project>.
 * Copyright (C) 2020, 2021 wger Team
 *
 * wger Workout Manager is free software: you can redistribute it and/or modify
 * it under the terms of the GNU Affero General Public License as published by
 * the Free Software Foundation, either version 3 of the License, or
 * (at your option) any later version.
 *
 * wger Workout Manager is distributed in the hope that it will be useful,
 * but WITHOUT ANY WARRANTY; without even the implied warranty of
 * MERCHANTABILITY or FITNESS FOR A PARTICULAR PURPOSE.  See the
 * GNU Affero General Public License for more details.
 *
 * You should have received a copy of the GNU Affero General Public License
 * along with this program.  If not, see <http://www.gnu.org/licenses/>.
 */

import 'package:flutter/material.dart';
import 'package:flutter_gen/gen_l10n/app_localizations.dart';
import 'package:flutter_test/flutter_test.dart';
import 'package:mockito/annotations.dart';
import 'package:mockito/mockito.dart';
import 'package:provider/provider.dart';
import 'package:wger/providers/body_weight.dart';
import 'package:wger/providers/user.dart';
import 'package:wger/screens/form_screen.dart';
import 'package:wger/screens/weight_screen.dart';
import 'package:wger/widgets/measurements/charts.dart';
import 'package:wger/widgets/weight/forms.dart';

import '../../test_data/body_weight.dart';
import '../../test_data/profile.dart';
import 'weight_screen_test.mocks.dart';

@GenerateMocks([BodyWeightProvider, UserProvider])
void main() {
  late MockBodyWeightProvider mockWeightProvider;
<<<<<<< HEAD
=======
  late MockUserProvider mockUserProvider;
>>>>>>> e733bc47

  setUp(() {
    mockWeightProvider = MockBodyWeightProvider();
    when(mockWeightProvider.items).thenReturn(getWeightEntries());
  });

<<<<<<< HEAD
  Widget createWeightScreen({locale = 'en'}) {
    return ChangeNotifierProvider<BodyWeightProvider>(
      create: (context) => mockWeightProvider,
      child: MaterialApp(
        locale: Locale(locale),
        localizationsDelegates: AppLocalizations.localizationsDelegates,
        supportedLocales: AppLocalizations.supportedLocales,
        home: WeightScreen(),
        routes: {
          FormScreen.routeName: (_) => FormScreen(),
        },
=======
    mockUserProvider = MockUserProvider();
    when(mockUserProvider.profile).thenReturn(tProfile1);
  });

  Widget createWeightScreen({locale = 'en'}) {
    return ChangeNotifierProvider<UserProvider>(
      create: (context) => mockUserProvider,
      child: ChangeNotifierProvider<BodyWeightProvider>(
        create: (context) => mockWeightProvider,
        child: MaterialApp(
          locale: Locale(locale),
          localizationsDelegates: AppLocalizations.localizationsDelegates,
          supportedLocales: AppLocalizations.supportedLocales,
          home: WeightScreen(),
          routes: {
            FormScreen.routeName: (_) => FormScreen(),
          },
        ),
>>>>>>> e733bc47
      ),
    );
  }

  testWidgets('Test the widgets on the body weight screen', (WidgetTester tester) async {
    await tester.pumpWidget(createWeightScreen());

    expect(find.text('Weight'), findsOneWidget);
    expect(find.byType(MeasurementChartWidgetFl), findsOneWidget);
    expect(find.byType(Card), findsNWidgets(2));
    expect(find.byType(ListTile), findsNWidgets(2));
  });

  testWidgets('Test deleting an item using the Delete button', (WidgetTester tester) async {
    // Arrange
    await tester.pumpWidget(createWeightScreen());

    // Act
    expect(find.byType(ListTile), findsNWidgets(2));
    await tester.tap(find.byTooltip('Show menu').first);
    await tester.pumpAndSettle();

    // Assert
    await tester.tap(find.text('Delete'));
    await tester.pumpAndSettle();
    verify(mockWeightProvider.deleteEntry(1)).called(1);
  });

  testWidgets('Test the form on the body weight screen', (WidgetTester tester) async {
    await tester.pumpWidget(createWeightScreen());

    expect(find.byType(WeightForm), findsNothing);
    await tester.tap(find.byType(FloatingActionButton));
    await tester.pumpAndSettle();
    expect(find.byType(WeightForm), findsOneWidget);
  });

  testWidgets('Tests the localization of dates - EN', (WidgetTester tester) async {
    await tester.pumpWidget(createWeightScreen());

    expect(find.text('1/1/2021'), findsOneWidget);
    expect(find.text('1/10/2021'), findsOneWidget);
  });

  testWidgets('Tests the localization of dates - DE', (WidgetTester tester) async {
    await tester.pumpWidget(createWeightScreen(locale: 'de'));

    expect(find.text('1.1.2021'), findsOneWidget);
    expect(find.text('10.1.2021'), findsOneWidget);
  });
}<|MERGE_RESOLUTION|>--- conflicted
+++ resolved
@@ -36,29 +36,12 @@
 @GenerateMocks([BodyWeightProvider, UserProvider])
 void main() {
   late MockBodyWeightProvider mockWeightProvider;
-<<<<<<< HEAD
-=======
   late MockUserProvider mockUserProvider;
->>>>>>> e733bc47
 
   setUp(() {
     mockWeightProvider = MockBodyWeightProvider();
     when(mockWeightProvider.items).thenReturn(getWeightEntries());
-  });
 
-<<<<<<< HEAD
-  Widget createWeightScreen({locale = 'en'}) {
-    return ChangeNotifierProvider<BodyWeightProvider>(
-      create: (context) => mockWeightProvider,
-      child: MaterialApp(
-        locale: Locale(locale),
-        localizationsDelegates: AppLocalizations.localizationsDelegates,
-        supportedLocales: AppLocalizations.supportedLocales,
-        home: WeightScreen(),
-        routes: {
-          FormScreen.routeName: (_) => FormScreen(),
-        },
-=======
     mockUserProvider = MockUserProvider();
     when(mockUserProvider.profile).thenReturn(tProfile1);
   });
@@ -77,7 +60,6 @@
             FormScreen.routeName: (_) => FormScreen(),
           },
         ),
->>>>>>> e733bc47
       ),
     );
   }
