// Mocks generated by Mockito 5.0.15 from annotations
// in wger/test/workout_set_form_test.dart.
// Do not manually edit this file.

import 'dart:async' as _i9;
import 'dart:ui' as _i11;

import 'package:mockito/mockito.dart' as _i1;
import 'package:wger/models/exercises/base.dart' as _i10;
import 'package:wger/models/exercises/category.dart' as _i4;
import 'package:wger/models/exercises/equipment.dart' as _i5;
import 'package:wger/models/exercises/exercise.dart' as _i3;
import 'package:wger/models/exercises/language.dart' as _i7;
import 'package:wger/models/exercises/muscle.dart' as _i6;
import 'package:wger/providers/base_provider.dart' as _i2;
import 'package:wger/providers/exercises.dart' as _i8;

// ignore_for_file: avoid_redundant_argument_values
// ignore_for_file: avoid_setters_without_getters
// ignore_for_file: comment_references
// ignore_for_file: implementation_imports
// ignore_for_file: invalid_use_of_visible_for_testing_member
// ignore_for_file: prefer_const_constructors
// ignore_for_file: unnecessary_parenthesis

class _FakeWgerBaseProvider_0 extends _i1.Fake implements _i2.WgerBaseProvider {
}

class _FakeExercise_1 extends _i1.Fake implements _i3.Exercise {}

class _FakeExerciseCategory_2 extends _i1.Fake implements _i4.ExerciseCategory {
}

class _FakeEquipment_3 extends _i1.Fake implements _i5.Equipment {}

class _FakeMuscle_4 extends _i1.Fake implements _i6.Muscle {}

class _FakeLanguage_5 extends _i1.Fake implements _i7.Language {}

/// A class which mocks [ExercisesProvider].
///
/// See the documentation for Mockito's code generation for more information.
class MockExercisesProvider extends _i1.Mock implements _i8.ExercisesProvider {
  MockExercisesProvider() {
    _i1.throwOnMissingStub(this);
  }

  @override
  _i2.WgerBaseProvider get baseProvider =>
      (super.noSuchMethod(Invocation.getter(#baseProvider),
          returnValue: _FakeWgerBaseProvider_0()) as _i2.WgerBaseProvider);
  @override
  set exercises(List<_i3.Exercise>? exercises) =>
      super.noSuchMethod(Invocation.setter(#exercises, exercises),
          returnValueForMissingStub: null);
  @override
  set filteredExercises(List<_i3.Exercise>? newfilteredExercises) => super
      .noSuchMethod(Invocation.setter(#filteredExercises, newfilteredExercises),
          returnValueForMissingStub: null);
  @override
  List<_i3.Exercise> get items => (super.noSuchMethod(Invocation.getter(#items),
      returnValue: <_i3.Exercise>[]) as List<_i3.Exercise>);
  @override
  List<_i4.ExerciseCategory> get categories =>
      (super.noSuchMethod(Invocation.getter(#categories),
          returnValue: <_i4.ExerciseCategory>[]) as List<_i4.ExerciseCategory>);
  @override
  bool get hasListeners =>
      (super.noSuchMethod(Invocation.getter(#hasListeners), returnValue: false)
          as bool);
  @override
  _i9.Future<void> setFilters(_i8.Filters? newFilters) =>
      (super.noSuchMethod(Invocation.method(#setFilters, [newFilters]),
          returnValue: Future<void>.value(),
          returnValueForMissingStub: Future<void>.value()) as _i9.Future<void>);
  @override
  _i9.Future<void> findByFilters() =>
      (super.noSuchMethod(Invocation.method(#findByFilters, []),
          returnValue: Future<void>.value(),
          returnValueForMissingStub: Future<void>.value()) as _i9.Future<void>);
  @override
  List<_i3.Exercise> findByCategory(_i4.ExerciseCategory? category) =>
      (super.noSuchMethod(Invocation.method(#findByCategory, [category]),
          returnValue: <_i3.Exercise>[]) as List<_i3.Exercise>);
  @override
  _i3.Exercise findExerciseById(int? id) =>
      (super.noSuchMethod(Invocation.method(#findExerciseById, [id]),
          returnValue: _FakeExercise_1()) as _i3.Exercise);
  @override
  _i4.ExerciseCategory findCategoryById(int? id) =>
      (super.noSuchMethod(Invocation.method(#findCategoryById, [id]),
          returnValue: _FakeExerciseCategory_2()) as _i4.ExerciseCategory);
  @override
  _i5.Equipment findEquipmentById(int? id) =>
      (super.noSuchMethod(Invocation.method(#findEquipmentById, [id]),
          returnValue: _FakeEquipment_3()) as _i5.Equipment);
  @override
  _i6.Muscle findMuscleById(int? id) =>
      (super.noSuchMethod(Invocation.method(#findMuscleById, [id]),
          returnValue: _FakeMuscle_4()) as _i6.Muscle);
  @override
  _i7.Language findLanguageById(int? id) =>
      (super.noSuchMethod(Invocation.method(#findLanguageById, [id]),
          returnValue: _FakeLanguage_5()) as _i7.Language);
  @override
  _i9.Future<void> fetchAndSetCategories() =>
      (super.noSuchMethod(Invocation.method(#fetchAndSetCategories, []),
          returnValue: Future<void>.value(),
          returnValueForMissingStub: Future<void>.value()) as _i9.Future<void>);
  @override
  _i9.Future<void> fetchAndSetMuscles() =>
      (super.noSuchMethod(Invocation.method(#fetchAndSetMuscles, []),
          returnValue: Future<void>.value(),
          returnValueForMissingStub: Future<void>.value()) as _i9.Future<void>);
  @override
  _i9.Future<void> fetchAndSetEquipment() =>
      (super.noSuchMethod(Invocation.method(#fetchAndSetEquipment, []),
          returnValue: Future<void>.value(),
          returnValueForMissingStub: Future<void>.value()) as _i9.Future<void>);
  @override
  _i9.Future<void> fetchAndSetLanguages() =>
      (super.noSuchMethod(Invocation.method(#fetchAndSetLanguages, []),
          returnValue: Future<void>.value(),
          returnValueForMissingStub: Future<void>.value()) as _i9.Future<void>);
  @override
  _i9.Future<_i3.Exercise> fetchAndSetExercise(int? exerciseId) =>
      (super.noSuchMethod(Invocation.method(#fetchAndSetExercise, [exerciseId]),
              returnValue: Future<_i3.Exercise>.value(_FakeExercise_1()))
          as _i9.Future<_i3.Exercise>);
  @override
  List<_i10.ExerciseBase> mapImages(
          dynamic data, List<_i10.ExerciseBase>? bases) =>
      (super.noSuchMethod(Invocation.method(#mapImages, [data, bases]),
          returnValue: <_i10.ExerciseBase>[]) as List<_i10.ExerciseBase>);
  @override
  List<_i10.ExerciseBase> setBaseData(
          dynamic data, List<_i3.Exercise>? exercises) =>
      (super.noSuchMethod(Invocation.method(#setBaseData, [data, exercises]),
          returnValue: <_i10.ExerciseBase>[]) as List<_i10.ExerciseBase>);
  @override
  List<dynamic> mapBases(
          List<_i10.ExerciseBase>? bases, List<_i3.Exercise>? exercises) =>
      (super.noSuchMethod(Invocation.method(#mapBases, [bases, exercises]),
          returnValue: <dynamic>[]) as List<dynamic>);
  @override
  List<_i3.Exercise> mapLanguages(List<_i3.Exercise>? exercises) =>
      (super.noSuchMethod(Invocation.method(#mapLanguages, [exercises]),
          returnValue: <_i3.Exercise>[]) as List<_i3.Exercise>);
  @override
  List<_i3.Exercise> mapAliases(dynamic data, List<_i3.Exercise>? exercises) =>
      (super.noSuchMethod(Invocation.method(#mapAliases, [data, exercises]),
          returnValue: <_i3.Exercise>[]) as List<_i3.Exercise>);
  @override
  List<_i3.Exercise> mapComments(dynamic data, List<_i3.Exercise>? exercises) =>
      (super.noSuchMethod(Invocation.method(#mapComments, [data, exercises]),
          returnValue: <_i3.Exercise>[]) as List<_i3.Exercise>);
  @override
  _i9.Future<void> fetchAndSetExercises() =>
      (super.noSuchMethod(Invocation.method(#fetchAndSetExercises, []),
          returnValue: Future<void>.value(),
          returnValueForMissingStub: Future<void>.value()) as _i9.Future<void>);
  @override
  _i9.Future<List<_i3.Exercise>> searchExercise(String? name,
          [String? languageCode = r'en']) =>
      (super.noSuchMethod(
              Invocation.method(#searchExercise, [name, languageCode]),
              returnValue: Future<List<_i3.Exercise>>.value(<_i3.Exercise>[]))
          as _i9.Future<List<_i3.Exercise>>);
  @override
  String toString() => super.toString();
  @override
<<<<<<< HEAD
  void addListener(_i11.VoidCallback? listener) =>
      super.noSuchMethod(Invocation.method(#addListener, [listener]),
          returnValueForMissingStub: null);
=======
  String toString() => super.toString();
  @override
  void addListener(_i7.VoidCallback? listener) => super
      .noSuchMethod(Invocation.method(#addListener, [listener]), returnValueForMissingStub: null);
>>>>>>> 9d6d3fcc
  @override
  void removeListener(_i11.VoidCallback? listener) =>
      super.noSuchMethod(Invocation.method(#removeListener, [listener]),
          returnValueForMissingStub: null);
  @override
  void dispose() => super.noSuchMethod(Invocation.method(#dispose, []),
      returnValueForMissingStub: null);
  @override
  void notifyListeners() =>
      super.noSuchMethod(Invocation.method(#notifyListeners, []),
          returnValueForMissingStub: null);
}<|MERGE_RESOLUTION|>--- conflicted
+++ resolved
@@ -2,18 +2,14 @@
 // in wger/test/workout_set_form_test.dart.
 // Do not manually edit this file.
 
-import 'dart:async' as _i9;
-import 'dart:ui' as _i11;
+import 'dart:async' as _i6;
+import 'dart:ui' as _i7;
 
+import 'package:http/http.dart' as _i3;
 import 'package:mockito/mockito.dart' as _i1;
-import 'package:wger/models/exercises/base.dart' as _i10;
-import 'package:wger/models/exercises/category.dart' as _i4;
-import 'package:wger/models/exercises/equipment.dart' as _i5;
-import 'package:wger/models/exercises/exercise.dart' as _i3;
-import 'package:wger/models/exercises/language.dart' as _i7;
-import 'package:wger/models/exercises/muscle.dart' as _i6;
-import 'package:wger/providers/base_provider.dart' as _i2;
-import 'package:wger/providers/exercises.dart' as _i8;
+import 'package:wger/models/exercises/exercise.dart' as _i4;
+import 'package:wger/providers/auth.dart' as _i2;
+import 'package:wger/providers/exercises.dart' as _i5;
 
 // ignore_for_file: avoid_redundant_argument_values
 // ignore_for_file: avoid_setters_without_getters
@@ -23,171 +19,114 @@
 // ignore_for_file: prefer_const_constructors
 // ignore_for_file: unnecessary_parenthesis
 
-class _FakeWgerBaseProvider_0 extends _i1.Fake implements _i2.WgerBaseProvider {
-}
+class _FakeAuthProvider_0 extends _i1.Fake implements _i2.AuthProvider {}
 
-class _FakeExercise_1 extends _i1.Fake implements _i3.Exercise {}
+class _FakeClient_1 extends _i1.Fake implements _i3.Client {}
 
-class _FakeExerciseCategory_2 extends _i1.Fake implements _i4.ExerciseCategory {
-}
+class _FakeExercise_2 extends _i1.Fake implements _i4.Exercise {}
 
-class _FakeEquipment_3 extends _i1.Fake implements _i5.Equipment {}
+class _FakeUri_3 extends _i1.Fake implements Uri {}
 
-class _FakeMuscle_4 extends _i1.Fake implements _i6.Muscle {}
-
-class _FakeLanguage_5 extends _i1.Fake implements _i7.Language {}
+class _FakeResponse_4 extends _i1.Fake implements _i3.Response {}
 
 /// A class which mocks [ExercisesProvider].
 ///
 /// See the documentation for Mockito's code generation for more information.
-class MockExercisesProvider extends _i1.Mock implements _i8.ExercisesProvider {
+class MockExercisesProvider extends _i1.Mock implements _i5.ExercisesProvider {
   MockExercisesProvider() {
     _i1.throwOnMissingStub(this);
   }
 
   @override
-  _i2.WgerBaseProvider get baseProvider =>
-      (super.noSuchMethod(Invocation.getter(#baseProvider),
-          returnValue: _FakeWgerBaseProvider_0()) as _i2.WgerBaseProvider);
+  List<_i4.Exercise> get items =>
+      (super.noSuchMethod(Invocation.getter(#items), returnValue: <_i4.Exercise>[])
+          as List<_i4.Exercise>);
   @override
-  set exercises(List<_i3.Exercise>? exercises) =>
-      super.noSuchMethod(Invocation.setter(#exercises, exercises),
-          returnValueForMissingStub: null);
+  _i2.AuthProvider get auth =>
+      (super.noSuchMethod(Invocation.getter(#auth), returnValue: _FakeAuthProvider_0())
+          as _i2.AuthProvider);
   @override
-  set filteredExercises(List<_i3.Exercise>? newfilteredExercises) => super
-      .noSuchMethod(Invocation.setter(#filteredExercises, newfilteredExercises),
-          returnValueForMissingStub: null);
+  set auth(_i2.AuthProvider? _auth) =>
+      super.noSuchMethod(Invocation.setter(#auth, _auth), returnValueForMissingStub: null);
   @override
-  List<_i3.Exercise> get items => (super.noSuchMethod(Invocation.getter(#items),
-      returnValue: <_i3.Exercise>[]) as List<_i3.Exercise>);
+  _i3.Client get client =>
+      (super.noSuchMethod(Invocation.getter(#client), returnValue: _FakeClient_1()) as _i3.Client);
   @override
-  List<_i4.ExerciseCategory> get categories =>
-      (super.noSuchMethod(Invocation.getter(#categories),
-          returnValue: <_i4.ExerciseCategory>[]) as List<_i4.ExerciseCategory>);
+  set client(_i3.Client? _client) =>
+      super.noSuchMethod(Invocation.setter(#client, _client), returnValueForMissingStub: null);
   @override
   bool get hasListeners =>
-      (super.noSuchMethod(Invocation.getter(#hasListeners), returnValue: false)
-          as bool);
+      (super.noSuchMethod(Invocation.getter(#hasListeners), returnValue: false) as bool);
   @override
-  _i9.Future<void> setFilters(_i8.Filters? newFilters) =>
-      (super.noSuchMethod(Invocation.method(#setFilters, [newFilters]),
-          returnValue: Future<void>.value(),
-          returnValueForMissingStub: Future<void>.value()) as _i9.Future<void>);
+  _i4.Exercise findById(int? exerciseId) => (super
+          .noSuchMethod(Invocation.method(#findById, [exerciseId]), returnValue: _FakeExercise_2())
+      as _i4.Exercise);
   @override
-  _i9.Future<void> findByFilters() =>
-      (super.noSuchMethod(Invocation.method(#findByFilters, []),
-          returnValue: Future<void>.value(),
-          returnValueForMissingStub: Future<void>.value()) as _i9.Future<void>);
-  @override
-  List<_i3.Exercise> findByCategory(_i4.ExerciseCategory? category) =>
-      (super.noSuchMethod(Invocation.method(#findByCategory, [category]),
-          returnValue: <_i3.Exercise>[]) as List<_i3.Exercise>);
-  @override
-  _i3.Exercise findExerciseById(int? id) =>
-      (super.noSuchMethod(Invocation.method(#findExerciseById, [id]),
-          returnValue: _FakeExercise_1()) as _i3.Exercise);
-  @override
-  _i4.ExerciseCategory findCategoryById(int? id) =>
-      (super.noSuchMethod(Invocation.method(#findCategoryById, [id]),
-          returnValue: _FakeExerciseCategory_2()) as _i4.ExerciseCategory);
-  @override
-  _i5.Equipment findEquipmentById(int? id) =>
-      (super.noSuchMethod(Invocation.method(#findEquipmentById, [id]),
-          returnValue: _FakeEquipment_3()) as _i5.Equipment);
-  @override
-  _i6.Muscle findMuscleById(int? id) =>
-      (super.noSuchMethod(Invocation.method(#findMuscleById, [id]),
-          returnValue: _FakeMuscle_4()) as _i6.Muscle);
-  @override
-  _i7.Language findLanguageById(int? id) =>
-      (super.noSuchMethod(Invocation.method(#findLanguageById, [id]),
-          returnValue: _FakeLanguage_5()) as _i7.Language);
-  @override
-  _i9.Future<void> fetchAndSetCategories() =>
+  _i6.Future<void> fetchAndSetCategories() =>
       (super.noSuchMethod(Invocation.method(#fetchAndSetCategories, []),
           returnValue: Future<void>.value(),
-          returnValueForMissingStub: Future<void>.value()) as _i9.Future<void>);
+          returnValueForMissingStub: Future<void>.value()) as _i6.Future<void>);
   @override
-  _i9.Future<void> fetchAndSetMuscles() =>
+  _i6.Future<void> fetchAndSetMuscles() =>
       (super.noSuchMethod(Invocation.method(#fetchAndSetMuscles, []),
           returnValue: Future<void>.value(),
-          returnValueForMissingStub: Future<void>.value()) as _i9.Future<void>);
+          returnValueForMissingStub: Future<void>.value()) as _i6.Future<void>);
   @override
-  _i9.Future<void> fetchAndSetEquipment() =>
+  _i6.Future<void> fetchAndSetEquipment() =>
       (super.noSuchMethod(Invocation.method(#fetchAndSetEquipment, []),
           returnValue: Future<void>.value(),
-          returnValueForMissingStub: Future<void>.value()) as _i9.Future<void>);
+          returnValueForMissingStub: Future<void>.value()) as _i6.Future<void>);
   @override
-  _i9.Future<void> fetchAndSetLanguages() =>
-      (super.noSuchMethod(Invocation.method(#fetchAndSetLanguages, []),
-          returnValue: Future<void>.value(),
-          returnValueForMissingStub: Future<void>.value()) as _i9.Future<void>);
+  _i6.Future<_i4.Exercise> fetchAndSetExercise(int? exerciseId) =>
+      (super.noSuchMethod(Invocation.method(#fetchAndSetExercise, [exerciseId]),
+          returnValue: Future<_i4.Exercise>.value(_FakeExercise_2())) as _i6.Future<_i4.Exercise>);
   @override
-  _i9.Future<_i3.Exercise> fetchAndSetExercise(int? exerciseId) =>
-      (super.noSuchMethod(Invocation.method(#fetchAndSetExercise, [exerciseId]),
-              returnValue: Future<_i3.Exercise>.value(_FakeExercise_1()))
-          as _i9.Future<_i3.Exercise>);
-  @override
-  List<_i10.ExerciseBase> mapImages(
-          dynamic data, List<_i10.ExerciseBase>? bases) =>
-      (super.noSuchMethod(Invocation.method(#mapImages, [data, bases]),
-          returnValue: <_i10.ExerciseBase>[]) as List<_i10.ExerciseBase>);
-  @override
-  List<_i10.ExerciseBase> setBaseData(
-          dynamic data, List<_i3.Exercise>? exercises) =>
-      (super.noSuchMethod(Invocation.method(#setBaseData, [data, exercises]),
-          returnValue: <_i10.ExerciseBase>[]) as List<_i10.ExerciseBase>);
-  @override
-  List<dynamic> mapBases(
-          List<_i10.ExerciseBase>? bases, List<_i3.Exercise>? exercises) =>
-      (super.noSuchMethod(Invocation.method(#mapBases, [bases, exercises]),
-          returnValue: <dynamic>[]) as List<dynamic>);
-  @override
-  List<_i3.Exercise> mapLanguages(List<_i3.Exercise>? exercises) =>
-      (super.noSuchMethod(Invocation.method(#mapLanguages, [exercises]),
-          returnValue: <_i3.Exercise>[]) as List<_i3.Exercise>);
-  @override
-  List<_i3.Exercise> mapAliases(dynamic data, List<_i3.Exercise>? exercises) =>
-      (super.noSuchMethod(Invocation.method(#mapAliases, [data, exercises]),
-          returnValue: <_i3.Exercise>[]) as List<_i3.Exercise>);
-  @override
-  List<_i3.Exercise> mapComments(dynamic data, List<_i3.Exercise>? exercises) =>
-      (super.noSuchMethod(Invocation.method(#mapComments, [data, exercises]),
-          returnValue: <_i3.Exercise>[]) as List<_i3.Exercise>);
-  @override
-  _i9.Future<void> fetchAndSetExercises() =>
+  _i6.Future<void> fetchAndSetExercises() =>
       (super.noSuchMethod(Invocation.method(#fetchAndSetExercises, []),
           returnValue: Future<void>.value(),
-          returnValueForMissingStub: Future<void>.value()) as _i9.Future<void>);
+          returnValueForMissingStub: Future<void>.value()) as _i6.Future<void>);
   @override
-  _i9.Future<List<_i3.Exercise>> searchExercise(String? name,
-          [String? languageCode = r'en']) =>
+  _i6.Future<List<dynamic>> searchExercise(String? name, [String? languageCode = r'en']) =>
+      (super.noSuchMethod(Invocation.method(#searchExercise, [name, languageCode]),
+          returnValue: Future<List<dynamic>>.value(<dynamic>[])) as _i6.Future<List<dynamic>>);
+  @override
+  Uri makeUrl(String? path, {int? id, String? objectMethod, Map<String, dynamic>? query}) =>
       (super.noSuchMethod(
-              Invocation.method(#searchExercise, [name, languageCode]),
-              returnValue: Future<List<_i3.Exercise>>.value(<_i3.Exercise>[]))
-          as _i9.Future<List<_i3.Exercise>>);
+          Invocation.method(
+              #makeUrl, [path], {#id: id, #objectMethod: objectMethod, #query: query}),
+          returnValue: _FakeUri_3()) as Uri);
   @override
-  String toString() => super.toString();
+  _i6.Future<Map<String, dynamic>> fetch(Uri? uri) =>
+      (super.noSuchMethod(Invocation.method(#fetch, [uri]),
+              returnValue: Future<Map<String, dynamic>>.value(<String, dynamic>{}))
+          as _i6.Future<Map<String, dynamic>>);
   @override
-<<<<<<< HEAD
-  void addListener(_i11.VoidCallback? listener) =>
-      super.noSuchMethod(Invocation.method(#addListener, [listener]),
-          returnValueForMissingStub: null);
-=======
+  _i6.Future<Map<String, dynamic>> post(Map<String, dynamic>? data, Uri? uri) =>
+      (super.noSuchMethod(Invocation.method(#post, [data, uri]),
+              returnValue: Future<Map<String, dynamic>>.value(<String, dynamic>{}))
+          as _i6.Future<Map<String, dynamic>>);
+  @override
+  _i6.Future<Map<String, dynamic>> patch(Map<String, dynamic>? data, Uri? uri) =>
+      (super.noSuchMethod(Invocation.method(#patch, [data, uri]),
+              returnValue: Future<Map<String, dynamic>>.value(<String, dynamic>{}))
+          as _i6.Future<Map<String, dynamic>>);
+  @override
+  _i6.Future<_i3.Response> deleteRequest(String? url, int? id) =>
+      (super.noSuchMethod(Invocation.method(#deleteRequest, [url, id]),
+          returnValue: Future<_i3.Response>.value(_FakeResponse_4())) as _i6.Future<_i3.Response>);
+  @override
   String toString() => super.toString();
   @override
   void addListener(_i7.VoidCallback? listener) => super
       .noSuchMethod(Invocation.method(#addListener, [listener]), returnValueForMissingStub: null);
->>>>>>> 9d6d3fcc
   @override
-  void removeListener(_i11.VoidCallback? listener) =>
+  void removeListener(_i7.VoidCallback? listener) =>
       super.noSuchMethod(Invocation.method(#removeListener, [listener]),
           returnValueForMissingStub: null);
   @override
-  void dispose() => super.noSuchMethod(Invocation.method(#dispose, []),
-      returnValueForMissingStub: null);
+  void dispose() =>
+      super.noSuchMethod(Invocation.method(#dispose, []), returnValueForMissingStub: null);
   @override
   void notifyListeners() =>
-      super.noSuchMethod(Invocation.method(#notifyListeners, []),
-          returnValueForMissingStub: null);
+      super.noSuchMethod(Invocation.method(#notifyListeners, []), returnValueForMissingStub: null);
 }