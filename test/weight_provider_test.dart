/*
 * This file is part of wger Workout Manager <https://github.com/wger-project>.
 * Copyright (C) 2020 wger Team
 *
 * wger Workout Manager is free software: you can redistribute it and/or modify
 * it under the terms of the GNU General Public License as published by
 * the Free Software Foundation, either version 3 of the License, or
 * (at your option) any later version.
 *
 * wger Workout Manager is distributed in the hope that it will be useful,
 * but WITHOUT ANY WARRANTY; without even the implied warranty of
 * MERCHANTABILITY or FITNESS FOR A PARTICULAR PURPOSE.  See the
 * GNU General Public License for more details.
 *
 *  You should have received a copy of the GNU General Public License
 *  along with this program.  If not, see <http://www.gnu.org/licenses/>.
 */

import 'package:flutter_test/flutter_test.dart';
import 'package:http/http.dart' as http;
import 'package:mockito/mockito.dart';
import 'package:wger/models/body_weight/weight_entry.dart';
import 'package:wger/providers/body_weight.dart';

import 'utils.dart';

void main() {
  group('fetchPost', () {
    test('Test that the weight entries are correctly loaded', () async {
      final client = MockClient();

      // Mock the server response
      when(client.get(
<<<<<<< HEAD
        'https://localhost/api/v2/weightentry/',
=======
        'https://localhost/api/v2/weightentry/?ordering=-date',
>>>>>>> aed4beb0
        headers: <String, String>{'Authorization': 'Token ${testAuth.token}'},
      )).thenAnswer((_) async => http.Response(
          '{"results": [{"id": 1, "date": "2021-01-01", "weight": "80.00"}, '
          '{"id": 2, "date": "2021-01-10", "weight": "99"},'
          '{"id": 3, "date": "2021-01-20", "weight": "100.01"}]}',
          200));

      // Load the entries
      BodyWeight provider = BodyWeight(testAuth, []);
      await provider.fetchAndSetEntries(client: client);

      // Check that everything is ok
      expect(provider.items, isA<List<WeightEntry>>());
      expect(provider.items.length, 3);
    });

    test('Test adding a new weight entry', () async {
      final client = MockClient();

      // Mock the server response
      when(client.post('https://localhost/api/v2/weightentry/',
              headers: {
                'Authorization': 'Token ${testAuth.token}',
                'Content-Type': 'application/json; charset=UTF-8',
              },
              body: '{"id":null,"weight":"80","date":"2021-01-01"}'))
          .thenAnswer(
              (_) async => http.Response('{"id": 25, "date": "2021-01-01", "weight": "80"}', 200));

      // POST the data to the server
      final WeightEntry weightEntry = WeightEntry(date: DateTime(2021, 1, 1), weight: 80);
      final BodyWeight provider = BodyWeight(testAuth, []);
      final WeightEntry weightEntryNew = await provider.addEntry(weightEntry, client: client);

      // Check that the server response is what we expect
      expect(weightEntryNew.id, 25);
      expect(weightEntryNew.date, DateTime(2021, 1, 1));
      expect(weightEntryNew.weight, 80);
    });

    test('Test deleting an existing weight entry', () async {
      final client = MockClient();

      // Mock the server response
      when(client.delete(
        'https://localhost/api/v2/weightentry/4/',
        headers: {'Authorization': 'Token ${testAuth.token}'},
      )).thenAnswer((_) async => http.Response('', 200));

      // DELETE the data from the server
      final BodyWeight provider = BodyWeight(testAuth, [
        WeightEntry(id: 4, weight: 80, date: DateTime(2021, 1, 1)),
        WeightEntry(id: 2, weight: 100, date: DateTime(2021, 2, 2)),
        WeightEntry(id: 5, weight: 60, date: DateTime(2021, 2, 2))
      ]);
      await provider.deleteEntry(4, client: client);

      // Check that the entry was removed from the entry list
      expect(provider.items.length, 2);
    });
  });
}<|MERGE_RESOLUTION|>--- conflicted
+++ resolved
@@ -31,11 +31,7 @@
 
       // Mock the server response
       when(client.get(
-<<<<<<< HEAD
-        'https://localhost/api/v2/weightentry/',
-=======
         'https://localhost/api/v2/weightentry/?ordering=-date',
->>>>>>> aed4beb0
         headers: <String, String>{'Authorization': 'Token ${testAuth.token}'},
       )).thenAnswer((_) async => http.Response(
           '{"results": [{"id": 1, "date": "2021-01-01", "weight": "80.00"}, '
