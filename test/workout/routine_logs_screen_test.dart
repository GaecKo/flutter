/*
 * This file is part of wger Workout Manager <https://github.com/wger-project>.
 * Copyright (C) 2020, 2021 wger Team
 *
 * wger Workout Manager is free software: you can redistribute it and/or modify
 * it under the terms of the GNU Affero General Public License as published by
 * the Free Software Foundation, either version 3 of the License, or
 * (at your option) any later version.
 *
 * wger Workout Manager is distributed in the hope that it will be useful,
 * but WITHOUT ANY WARRANTY; without even the implied warranty of
 * MERCHANTABILITY or FITNESS FOR A PARTICULAR PURPOSE.  See the
 * GNU Affero General Public License for more details.
 *
 * You should have received a copy of the GNU Affero General Public License
 * along with this program.  If not, see <http://www.gnu.org/licenses/>.
 */

<<<<<<< HEAD
=======
import 'dart:io';

import 'package:clock/clock.dart';
>>>>>>> 1cd0cab8
import 'package:flutter/material.dart';
import 'package:flutter_test/flutter_test.dart';
import 'package:mockito/annotations.dart';
import 'package:provider/provider.dart';
import 'package:wger/l10n/generated/app_localizations.dart';
import 'package:wger/models/workouts/routine.dart';
import 'package:wger/providers/routines.dart';
import 'package:wger/screens/routine_logs_screen.dart';
import 'package:wger/screens/routine_screen.dart';
import 'package:wger/widgets/routines/workout_logs.dart';

import '../../test_data/routines.dart';
import '../utils.dart';
import 'routine_logs_screen_test.mocks.dart';

@GenerateMocks([RoutinesProvider])
void main() {
  late Routine routine;
  final mockRoutinesProvider = MockRoutinesProvider();

  setUp(() {
    routine = getTestRoutine();
    routine.logs[0].date = DateTime.now();
  });

  Widget renderWidget({locale = 'en'}) {
    final key = GlobalKey<NavigatorState>();

    return ChangeNotifierProvider<RoutinesProvider>(
      create: (context) => mockRoutinesProvider,
      child: MaterialApp(
        locale: Locale(locale),
        localizationsDelegates: AppLocalizations.localizationsDelegates,
        supportedLocales: AppLocalizations.supportedLocales,
        navigatorKey: key,
        home: TextButton(
          onPressed: () => key.currentState!.push(
            MaterialPageRoute<void>(
              settings: RouteSettings(arguments: routine),
              builder: (_) => const WorkoutLogsScreen(),
            ),
          ),
          child: const SizedBox(),
        ),
        routes: {
          RoutineScreen.routeName: (ctx) => const WorkoutLogsScreen(),
        },
      ),
    );
  }

<<<<<<< HEAD
  testWidgets('Test the widgets on the routine logs screen',
      (WidgetTester tester) async {
    await loadAppFonts();
    await tester.pumpWidget(renderWidget());
    await tester.tap(find.byType(TextButton));
    await tester.pumpAndSettle();

    await expectLater(find.byType(WorkoutLogsScreen),
        matchesGoldenFile('goldens/routine_logs_screen_detail.png'));
=======
  testGoldens('Smoke test the widgets on the routine logs screen', (WidgetTester tester) async {
    await withClock(Clock.fixed(DateTime(2025, 3, 29)), () async {
      await loadAppFonts();
      await tester.pumpWidget(renderWidget());
      await tester.tap(find.byType(TextButton));
      await tester.pumpAndSettle();

      await screenMatchesGolden(tester, 'routine_logs_screen_detail', skip: !Platform.isLinux);
>>>>>>> 1cd0cab8

      expect(find.text('Training logs'), findsOneWidget);
      expect(find.byType(WorkoutLogCalendar), findsOneWidget);
    });
  });
}<|MERGE_RESOLUTION|>--- conflicted
+++ resolved
@@ -16,12 +16,9 @@
  * along with this program.  If not, see <http://www.gnu.org/licenses/>.
  */
 
-<<<<<<< HEAD
-=======
 import 'dart:io';
 
 import 'package:clock/clock.dart';
->>>>>>> 1cd0cab8
 import 'package:flutter/material.dart';
 import 'package:flutter_test/flutter_test.dart';
 import 'package:mockito/annotations.dart';
@@ -73,26 +70,15 @@
     );
   }
 
-<<<<<<< HEAD
-  testWidgets('Test the widgets on the routine logs screen',
-      (WidgetTester tester) async {
-    await loadAppFonts();
-    await tester.pumpWidget(renderWidget());
-    await tester.tap(find.byType(TextButton));
-    await tester.pumpAndSettle();
-
-    await expectLater(find.byType(WorkoutLogsScreen),
-        matchesGoldenFile('goldens/routine_logs_screen_detail.png'));
-=======
-  testGoldens('Smoke test the widgets on the routine logs screen', (WidgetTester tester) async {
+  testWidgets('Smoke test the widgets on the routine logs screen', (WidgetTester tester) async {
     await withClock(Clock.fixed(DateTime(2025, 3, 29)), () async {
       await loadAppFonts();
       await tester.pumpWidget(renderWidget());
       await tester.tap(find.byType(TextButton));
       await tester.pumpAndSettle();
 
-      await screenMatchesGolden(tester, 'routine_logs_screen_detail', skip: !Platform.isLinux);
->>>>>>> 1cd0cab8
+      await expectLater(find.byType(WorkoutLogsScreen),
+          matchesGoldenFile('goldens/routine_logs_screen_detail.png'));
 
       expect(find.text('Training logs'), findsOneWidget);
       expect(find.byType(WorkoutLogCalendar), findsOneWidget);
