/*
 * This file is part of wger Workout Manager <https://github.com/wger-project>.
 * Copyright (C) 2020, 2021 wger Team
 *
 * wger Workout Manager is free software: you can redistribute it and/or modify
 * it under the terms of the GNU Affero General Public License as published by
 * the Free Software Foundation, either version 3 of the License, or
 * (at your option) any later version.
 *
 * wger Workout Manager is distributed in the hope that it will be useful,
 * but WITHOUT ANY WARRANTY; without even the implied warranty of
 * MERCHANTABILITY or FITNESS FOR A PARTICULAR PURPOSE.  See the
 * GNU Affero General Public License for more details.
 *
 * You should have received a copy of the GNU Affero General Public License
 * along with this program.  If not, see <http://www.gnu.org/licenses/>.
 */

import 'package:flutter/material.dart';
import 'package:flutter_gen/gen_l10n/app_localizations.dart';
import 'package:flutter_test/flutter_test.dart';
import 'package:http/http.dart' as http;
import 'package:mockito/annotations.dart';
import 'package:provider/provider.dart';
import 'package:wger/providers/auth.dart';
import 'package:wger/providers/base_provider.dart';
import 'package:wger/providers/body_weight.dart';
import 'package:wger/providers/nutrition.dart';
import 'package:wger/screens/nutritional_plan_screen.dart';
import 'package:wger/widgets/nutrition/charts.dart';

import '../../test_data/nutritional_plans.dart';
<<<<<<< HEAD
import '../measurements/measurement_provider_test.mocks.dart';
import '../other/base_provider_test.mocks.dart';
import '../utils.dart';
=======
import 'nutritional_plan_screen_test.mocks.dart';
>>>>>>> 03b433b5

@GenerateMocks([WgerBaseProvider, AuthProvider, http.Client])
void main() {
  Widget createNutritionalPlan({locale = 'en'}) {
    final key = GlobalKey<NavigatorState>();
    final client = MockClient();
<<<<<<< HEAD
    final mockWgerBaseProvider = MockWgerBaseProvider();
=======
    final mockBaseProvider = MockWgerBaseProvider();
    final mockAuthProvider = MockAuthProvider();
>>>>>>> 03b433b5

    final plan = getNutritionalPlan();

    return MultiProvider(
      providers: [
        ChangeNotifierProvider<NutritionPlansProvider>(
<<<<<<< HEAD
          create: (context) => NutritionPlansProvider(mockWgerBaseProvider, []),
=======
          create: (context) => NutritionPlansProvider(mockAuthProvider, [], client),
>>>>>>> 03b433b5
        ),
        ChangeNotifierProvider<BodyWeightProvider>(
          create: (context) => BodyWeightProvider(mockBaseProvider),
        ),
      ],
      child: MaterialApp(
        locale: Locale(locale),
        localizationsDelegates: AppLocalizations.localizationsDelegates,
        supportedLocales: AppLocalizations.supportedLocales,
        navigatorKey: key,
        home: TextButton(
          onPressed: () => key.currentState!.push(
            MaterialPageRoute<void>(
              settings: RouteSettings(arguments: plan),
              builder: (_) => NutritionalPlanScreen(),
            ),
          ),
          child: const SizedBox(),
        ),
      ),
    );
  }

  testWidgets('Test the widgets on the nutritional plan screen', (WidgetTester tester) async {
    await tester.pumpWidget(createNutritionalPlan());
    await tester.tap(find.byType(TextButton));
    await tester.pumpAndSettle();

    // PLan description
    expect(find.text('Less fat, more protein'), findsOneWidget);

    // Ingredients
    expect(find.text('100g Water'), findsOneWidget);
    expect(find.text('75g Burger soup'), findsOneWidget);
    expect(find.text('300g Broccoli cake'), findsOneWidget);

    expect(find.byType(Dismissible), findsNWidgets(2));
    expect(find.byType(NutritionalDiaryChartWidget), findsNothing);
  });

  testWidgets('Tests the localization of times - EN', (WidgetTester tester) async {
    await tester.pumpWidget(createNutritionalPlan());
    await tester.tap(find.byType(TextButton));
    await tester.pumpAndSettle();

    expect(find.text('5:00 PM'), findsOneWidget);
  });

  testWidgets('Tests the localization of times - DE', (WidgetTester tester) async {
    await tester.pumpWidget(createNutritionalPlan(locale: 'de'));
    await tester.tap(find.byType(TextButton));
    await tester.pumpAndSettle();

    expect(find.text('17:00'), findsOneWidget);
  });
}<|MERGE_RESOLUTION|>--- conflicted
+++ resolved
@@ -30,36 +30,23 @@
 import 'package:wger/widgets/nutrition/charts.dart';
 
 import '../../test_data/nutritional_plans.dart';
-<<<<<<< HEAD
-import '../measurements/measurement_provider_test.mocks.dart';
-import '../other/base_provider_test.mocks.dart';
+import 'nutritional_plan_screen_test.mocks.dart';
 import '../utils.dart';
-=======
-import 'nutritional_plan_screen_test.mocks.dart';
->>>>>>> 03b433b5
 
 @GenerateMocks([WgerBaseProvider, AuthProvider, http.Client])
 void main() {
   Widget createNutritionalPlan({locale = 'en'}) {
     final key = GlobalKey<NavigatorState>();
     final client = MockClient();
-<<<<<<< HEAD
-    final mockWgerBaseProvider = MockWgerBaseProvider();
-=======
     final mockBaseProvider = MockWgerBaseProvider();
     final mockAuthProvider = MockAuthProvider();
->>>>>>> 03b433b5
 
     final plan = getNutritionalPlan();
 
     return MultiProvider(
       providers: [
         ChangeNotifierProvider<NutritionPlansProvider>(
-<<<<<<< HEAD
-          create: (context) => NutritionPlansProvider(mockWgerBaseProvider, []),
-=======
           create: (context) => NutritionPlansProvider(mockAuthProvider, [], client),
->>>>>>> 03b433b5
         ),
         ChangeNotifierProvider<BodyWeightProvider>(
           create: (context) => BodyWeightProvider(mockBaseProvider),
