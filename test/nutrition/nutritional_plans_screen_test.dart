/*
 * This file is part of wger Workout Manager <https://github.com/wger-project>.
 * Copyright (C) 2020, 2021 wger Team
 *
 * wger Workout Manager is free software: you can redistribute it and/or modify
 * it under the terms of the GNU Affero General Public License as published by
 * the Free Software Foundation, either version 3 of the License, or
 * (at your option) any later version.
 *
 * wger Workout Manager is distributed in the hope that it will be useful,
 * but WITHOUT ANY WARRANTY; without even the implied warranty of
 * MERCHANTABILITY or FITNESS FOR A PARTICULAR PURPOSE.  See the
 * GNU Affero General Public License for more details.
 *
 * You should have received a copy of the GNU Affero General Public License
 * along with this program.  If not, see <http://www.gnu.org/licenses/>.
 */

import 'package:flutter/material.dart';
import 'package:flutter_gen/gen_l10n/app_localizations.dart';
import 'package:flutter_test/flutter_test.dart';
import 'package:http/http.dart' as http;
import 'package:mockito/annotations.dart';
import 'package:mockito/mockito.dart';
import 'package:provider/provider.dart';
import 'package:wger/models/nutrition/nutritional_plan.dart';
import 'package:wger/providers/auth.dart';
import 'package:wger/providers/nutrition.dart';
import 'package:wger/screens/form_screen.dart';
import 'package:wger/screens/nutritional_plans_screen.dart';
import 'package:wger/widgets/nutrition/forms.dart';

<<<<<<< HEAD
import '../measurements/measurement_provider_test.mocks.dart';
=======
import 'nutritional_plan_screen_test.mocks.dart';
>>>>>>> 03b433b5

@GenerateMocks([AuthProvider, http.Client])
void main() {
  final mockAuthProvider = MockAuthProvider();
  final client = MockClient();

  Widget createHomeScreen({locale = 'en'}) {
<<<<<<< HEAD
    final mockWgerBaseProvider = MockWgerBaseProvider();

    when(mockWgerBaseProvider.deleteRequest(any, any)).thenAnswer(
      (_) async => http.Response('', 200),
    );
=======
    when(client.delete(
      any,
      headers: anyNamed('headers'),
    )).thenAnswer((_) async => http.Response('', 200));
>>>>>>> 03b433b5

    when(mockAuthProvider.token).thenReturn('1234');
    when(mockAuthProvider.serverUrl).thenReturn('http://localhost');
    when(mockAuthProvider.getAppNameHeader()).thenReturn('wger app');

    return ChangeNotifierProvider<NutritionPlansProvider>(
      create: (context) => NutritionPlansProvider(
<<<<<<< HEAD
        mockWgerBaseProvider,
=======
        mockAuthProvider,
>>>>>>> 03b433b5
        [
          NutritionalPlan(
            id: 1,
            description: 'test plan 1',
            creationDate: DateTime(2021, 01, 01),
          ),
          NutritionalPlan(
            id: 2,
            description: 'test plan 2',
            creationDate: DateTime(2021, 01, 10),
          ),
        ],
      ),
      child: MaterialApp(
        locale: Locale(locale),
        localizationsDelegates: AppLocalizations.localizationsDelegates,
        supportedLocales: AppLocalizations.supportedLocales,
        home: NutritionScreen(),
        routes: {
          FormScreen.routeName: (ctx) => FormScreen(),
        },
      ),
    );
  }

  testWidgets('Test the widgets on the nutritional plans screen', (WidgetTester tester) async {
    await tester.pumpWidget(createHomeScreen());

    //debugDumpApp();
    expect(find.text('Nutritional plans'), findsOneWidget);
    expect(find.byType(Dismissible), findsNWidgets(2));
    expect(find.byType(ListTile), findsNWidgets(2));
  });

  testWidgets('Test deleting an item by dragging the dismissible', (WidgetTester tester) async {
    await tester.pumpWidget(createHomeScreen());

    await tester.drag(find.byKey(const Key('1')), const Offset(-500.0, 0.0));
    await tester.pumpAndSettle();

    // Confirmation dialog
    expect(find.byType(AlertDialog), findsOneWidget);

    // Confirm
    await tester.tap(find.text('Delete'));
    await tester.pumpAndSettle();
    expect(find.byType(ListTile), findsOneWidget);
  });

  testWidgets('Test the form on the nutritional plan screen', (WidgetTester tester) async {
    await tester.pumpWidget(createHomeScreen());

    expect(find.byType(PlanForm), findsNothing);
    await tester.tap(find.byType(FloatingActionButton));
    await tester.pumpAndSettle();
    expect(find.byType(PlanForm), findsOneWidget);
  });

  testWidgets('Tests the localization of dates - EN', (WidgetTester tester) async {
    await tester.pumpWidget(createHomeScreen());

    expect(find.text('1/1/2021'), findsOneWidget);
    expect(find.text('1/10/2021'), findsOneWidget);
  });

  testWidgets('Tests the localization of dates - DE', (WidgetTester tester) async {
    await tester.pumpWidget(createHomeScreen(locale: 'de'));

    expect(find.text('1.1.2021'), findsOneWidget);
    expect(find.text('10.1.2021'), findsOneWidget);
  });
}<|MERGE_RESOLUTION|>--- conflicted
+++ resolved
@@ -30,11 +30,7 @@
 import 'package:wger/screens/nutritional_plans_screen.dart';
 import 'package:wger/widgets/nutrition/forms.dart';
 
-<<<<<<< HEAD
-import '../measurements/measurement_provider_test.mocks.dart';
-=======
 import 'nutritional_plan_screen_test.mocks.dart';
->>>>>>> 03b433b5
 
 @GenerateMocks([AuthProvider, http.Client])
 void main() {
@@ -42,18 +38,14 @@
   final client = MockClient();
 
   Widget createHomeScreen({locale = 'en'}) {
-<<<<<<< HEAD
-    final mockWgerBaseProvider = MockWgerBaseProvider();
-
-    when(mockWgerBaseProvider.deleteRequest(any, any)).thenAnswer(
-      (_) async => http.Response('', 200),
-    );
-=======
     when(client.delete(
       any,
       headers: anyNamed('headers'),
     )).thenAnswer((_) async => http.Response('', 200));
->>>>>>> 03b433b5
+
+    when(mockWgerBaseProvider.deleteRequest(any, any)).thenAnswer(
+          (_) async => http.Response('', 200),
+    );
 
     when(mockAuthProvider.token).thenReturn('1234');
     when(mockAuthProvider.serverUrl).thenReturn('http://localhost');
@@ -61,11 +53,7 @@
 
     return ChangeNotifierProvider<NutritionPlansProvider>(
       create: (context) => NutritionPlansProvider(
-<<<<<<< HEAD
-        mockWgerBaseProvider,
-=======
         mockAuthProvider,
->>>>>>> 03b433b5
         [
           NutritionalPlan(
             id: 1,
@@ -78,6 +66,7 @@
             creationDate: DateTime(2021, 01, 10),
           ),
         ],
+        client,
       ),
       child: MaterialApp(
         locale: Locale(locale),
