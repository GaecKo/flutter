--- conflicted
+++ resolved
@@ -108,12 +108,7 @@
       );
 
   @override
-<<<<<<< HEAD
-  Map<String, String> getDefaultHeaders({dynamic includeAuth = false}) =>
-      (super.noSuchMethod(
-=======
   Map<String, String> getDefaultHeaders({bool? includeAuth = false}) => (super.noSuchMethod(
->>>>>>> ec47f9b4
         Invocation.method(
           #getDefaultHeaders,
           [],
@@ -159,8 +154,7 @@
           #fetch,
           [uri],
         ),
-        returnValue:
-            _i5.Future<Map<String, dynamic>>.value(<String, dynamic>{}),
+        returnValue: _i5.Future<Map<String, dynamic>>.value(<String, dynamic>{}),
       ) as _i5.Future<Map<String, dynamic>>);
 
   @override
@@ -185,8 +179,7 @@
             uri,
           ],
         ),
-        returnValue:
-            _i5.Future<Map<String, dynamic>>.value(<String, dynamic>{}),
+        returnValue: _i5.Future<Map<String, dynamic>>.value(<String, dynamic>{}),
       ) as _i5.Future<Map<String, dynamic>>);
 
   @override
@@ -202,8 +195,7 @@
             uri,
           ],
         ),
-        returnValue:
-            _i5.Future<Map<String, dynamic>>.value(<String, dynamic>{}),
+        returnValue: _i5.Future<Map<String, dynamic>>.value(<String, dynamic>{}),
       ) as _i5.Future<Map<String, dynamic>>);
 
   @override
