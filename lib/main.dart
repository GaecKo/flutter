--- conflicted
+++ resolved
@@ -69,38 +69,31 @@
           create: (ctx) => AuthProvider(),
         ),
         ChangeNotifierProxyProvider<AuthProvider, ExercisesProvider>(
-          create: (context) => ExercisesProvider(WgerBaseProvider(context.read<AuthProvider>())),
+          create: (context) => ExercisesProvider(
+              WgerBaseProvider(Provider.of<AuthProvider>(context, listen: false))),
           update: (context, base, previous) =>
               previous ?? ExercisesProvider(WgerBaseProvider(base)),
         ),
         ChangeNotifierProxyProvider2<AuthProvider, ExercisesProvider, WorkoutPlansProvider>(
           create: (context) => WorkoutPlansProvider(
-<<<<<<< HEAD
-            context.read<AuthProvider>(),
-            context.read<ExercisesProvider>(),
-=======
             WgerBaseProvider(Provider.of<AuthProvider>(context, listen: false)),
             Provider.of<ExercisesProvider>(context, listen: false),
->>>>>>> 03b433b5
             [],
           ),
           update: (context, auth, exercises, previous) =>
               previous ?? WorkoutPlansProvider(WgerBaseProvider(auth), exercises, []),
         ),
         ChangeNotifierProxyProvider<AuthProvider, NutritionPlansProvider>(
-          create: (context) => NutritionPlansProvider(
-            WgerBaseProvider(context.read<AuthProvider>()),
-            [],
-          ),
-          update: (context, auth, previous) =>
-              previous ?? NutritionPlansProvider(WgerBaseProvider(auth), []),
+          create: (context) =>
+              NutritionPlansProvider(Provider.of<AuthProvider>(context, listen: false), []),
+          update: (context, auth, previous) => previous ?? NutritionPlansProvider(auth, []),
         ),
         ChangeNotifierProxyProvider<AuthProvider, MeasurementProvider>(
           create: (context) => MeasurementProvider(
-            WgerBaseProvider(context.read<AuthProvider>()),
+            WgerBaseProvider(Provider.of<AuthProvider>(context, listen: false)),
           ),
-          update: (context, auth, previous) =>
-              previous ?? MeasurementProvider(WgerBaseProvider(auth)),
+          update: (context, base, previous) =>
+              previous ?? MeasurementProvider(WgerBaseProvider(base)),
         ),
         ChangeNotifierProxyProvider<AuthProvider, UserProvider>(
           create: (context) => UserProvider(
@@ -109,18 +102,15 @@
           update: (context, base, previous) => previous ?? UserProvider(WgerBaseProvider(base)),
         ),
         ChangeNotifierProxyProvider<AuthProvider, BodyWeightProvider>(
-<<<<<<< HEAD
-          create: (context) => BodyWeightProvider(WgerBaseProvider(context.read<AuthProvider>())),
-=======
           create: (context) => BodyWeightProvider(
             WgerBaseProvider(Provider.of<AuthProvider>(context, listen: false)),
           ),
->>>>>>> 03b433b5
           update: (context, base, previous) =>
               previous ?? BodyWeightProvider(WgerBaseProvider(base)),
         ),
         ChangeNotifierProxyProvider<AuthProvider, GalleryProvider>(
-          create: (context) => GalleryProvider(context.read<AuthProvider>(), []),
+          create: (context) =>
+              GalleryProvider(Provider.of<AuthProvider>(context, listen: false), []),
           update: (context, auth, previous) => previous ?? GalleryProvider(auth, []),
         ),
         ChangeNotifierProxyProvider<AuthProvider, AddExerciseProvider>(
