/*
 * This file is part of wger Workout Manager <https://github.com/wger-project>.
 * Copyright (C) 2020, 2021 wger Team
 *
 * wger Workout Manager is free software: you can redistribute it and/or modify
 * it under the terms of the GNU Affero General Public License as published by
 * the Free Software Foundation, either version 3 of the License, or
 * (at your option) any later version.
 *
 * wger Workout Manager is distributed in the hope that it will be useful,
 * but WITHOUT ANY WARRANTY; without even the implied warranty of
 * MERCHANTABILITY or FITNESS FOR A PARTICULAR PURPOSE.  See the
 * GNU Affero General Public License for more details.
 *
 * You should have received a copy of the GNU Affero General Public License
 * along with this program.  If not, see <http://www.gnu.org/licenses/>.
 */

import 'package:flutter/material.dart';
import 'package:flutter_gen/gen_l10n/app_localizations.dart';
import 'package:provider/provider.dart';
import 'package:wger/providers/add_exercise.dart';
import 'package:wger/providers/base_provider.dart';
import 'package:wger/providers/body_weight.dart';
import 'package:wger/providers/exercises.dart';
import 'package:wger/providers/gallery.dart';
import 'package:wger/providers/measurement.dart';
import 'package:wger/providers/nutrition.dart';
import 'package:wger/providers/user.dart';
import 'package:wger/providers/workout_plans.dart';
import 'package:wger/screens/add_exercise_screen.dart';
import 'package:wger/screens/auth_screen.dart';
import 'package:wger/screens/dashboard.dart';
import 'package:wger/screens/exercise_screen.dart';
import 'package:wger/screens/exercises_screen.dart';
import 'package:wger/screens/form_screen.dart';
import 'package:wger/screens/gallery_screen.dart';
import 'package:wger/screens/gym_mode.dart';
import 'package:wger/screens/home_tabs_screen.dart';
import 'package:wger/screens/measurement_categories_screen.dart';
import 'package:wger/screens/measurement_entries_screen.dart';
import 'package:wger/screens/nutritional_diary_screen.dart';
import 'package:wger/screens/nutritional_plan_screen.dart';
import 'package:wger/screens/nutritional_plans_screen.dart';
import 'package:wger/screens/splash_screen.dart';
import 'package:wger/screens/weight_screen.dart';
import 'package:wger/screens/workout_plan_screen.dart';
import 'package:wger/screens/workout_plans_screen.dart';
import 'package:wger/theme/theme.dart';
import 'package:wger/widgets/core/about.dart';

import 'providers/auth.dart';

void main() {
  // Needs to be called before runApp
  WidgetsFlutterBinding.ensureInitialized();

  // Application
  runApp(MyApp());
}

class MyApp extends StatelessWidget {
  // This widget is the root of your application.
  @override
  Widget build(BuildContext context) {
    return MultiProvider(
      providers: [
        ChangeNotifierProvider(
          create: (ctx) => AuthProvider(),
        ),
        ChangeNotifierProxyProvider<AuthProvider, ExercisesProvider>(
<<<<<<< HEAD
          create: (context) => ExercisesProvider(context.read<AuthProvider>(), []),
          update: (context, auth, previous) => previous ?? ExercisesProvider(auth, []),
=======
          create: (context) => ExercisesProvider(
              WgerBaseProvider(Provider.of<AuthProvider>(context, listen: false))),
          update: (context, base, previous) =>
              previous ?? ExercisesProvider(WgerBaseProvider(base)),
>>>>>>> 16cdd6cb
        ),
        ChangeNotifierProxyProvider2<AuthProvider, ExercisesProvider, WorkoutPlansProvider>(
          create: (context) => WorkoutPlansProvider(
            context.read<AuthProvider>(),
            context.read<ExercisesProvider>(),
            [],
          ),
          update: (context, auth, exercises, previous) =>
              previous ?? WorkoutPlansProvider(auth, exercises, []),
        ),
        ChangeNotifierProxyProvider<AuthProvider, NutritionPlansProvider>(
          create: (context) => NutritionPlansProvider(
            WgerBaseProvider(context.read<AuthProvider>()),
            [],
          ),
          update: (context, auth, previous) =>
              previous ?? NutritionPlansProvider(WgerBaseProvider(auth), []),
        ),
        ChangeNotifierProxyProvider<AuthProvider, MeasurementProvider>(
          create: (context) => MeasurementProvider(
<<<<<<< HEAD
            WgerBaseProvider(context.read<AuthProvider>()),
          ),
          update: (context, auth, previous) =>
              previous ?? MeasurementProvider(WgerBaseProvider(auth)),
=======
            WgerBaseProvider(Provider.of<AuthProvider>(context, listen: false)),
          ),
          update: (context, base, previous) =>
              previous ?? MeasurementProvider(WgerBaseProvider(base)),
>>>>>>> 16cdd6cb
        ),
        ChangeNotifierProxyProvider<AuthProvider, UserProvider>(
          create: (context) => UserProvider(
            WgerBaseProvider(Provider.of<AuthProvider>(context, listen: false)),
          ),
          update: (context, base, previous) => previous ?? UserProvider(WgerBaseProvider(base)),
        ),
        ChangeNotifierProxyProvider<AuthProvider, BodyWeightProvider>(
<<<<<<< HEAD
          create: (context) => BodyWeightProvider(context.read<AuthProvider>(), []),
          update: (context, auth, previous) => previous ?? BodyWeightProvider(auth, []),
=======
          create: (context) => BodyWeightProvider(
              WgerBaseProvider(Provider.of<AuthProvider>(context, listen: false))),
          update: (context, base, previous) =>
              previous ?? BodyWeightProvider(WgerBaseProvider(base)),
>>>>>>> 16cdd6cb
        ),
        ChangeNotifierProxyProvider<AuthProvider, GalleryProvider>(
          create: (context) => GalleryProvider(context.read<AuthProvider>(), []),
          update: (context, auth, previous) => previous ?? GalleryProvider(auth, []),
        ),
        ChangeNotifierProxyProvider<AuthProvider, AddExerciseProvider>(
          create: (context) => AddExerciseProvider(
            WgerBaseProvider(Provider.of<AuthProvider>(context, listen: false)),
          ),
          update: (context, base, previous) =>
              previous ?? AddExerciseProvider(WgerBaseProvider(base)),
        )
      ],
      child: Consumer<AuthProvider>(
        builder: (ctx, auth, _) => MaterialApp(
          title: 'wger',
          theme: wgerTheme,
          home: auth.isAuth
              ? HomeTabsScreen()
              : FutureBuilder(
                  future: auth.tryAutoLogin(),
                  builder: (ctx, authResultSnapshot) =>
                      authResultSnapshot.connectionState == ConnectionState.waiting
                          ? SplashScreen()
                          : AuthScreen(),
                ),
          routes: {
            DashboardScreen.routeName: (ctx) => DashboardScreen(),
            FormScreen.routeName: (ctx) => FormScreen(),
            GalleryScreen.routeName: (ctx) => const GalleryScreen(),
            GymModeScreen.routeName: (ctx) => GymModeScreen(),
            HomeTabsScreen.routeName: (ctx) => HomeTabsScreen(),
            MeasurementCategoriesScreen.routeName: (ctx) => MeasurementCategoriesScreen(),
            MeasurementEntriesScreen.routeName: (ctx) => MeasurementEntriesScreen(),
            NutritionScreen.routeName: (ctx) => NutritionScreen(),
            NutritionalDiaryScreen.routeName: (ctx) => NutritionalDiaryScreen(),
            NutritionalPlanScreen.routeName: (ctx) => NutritionalPlanScreen(),
            WeightScreen.routeName: (ctx) => WeightScreen(),
            WorkoutPlanScreen.routeName: (ctx) => WorkoutPlanScreen(),
            WorkoutPlansScreen.routeName: (ctx) => WorkoutPlansScreen(),
            ExercisesScreen.routeName: (ctx) => const ExercisesScreen(),
            ExerciseDetailScreen.routeName: (ctx) => const ExerciseDetailScreen(),
            AddExerciseScreen.routeName: (ctx) => const AddExerciseScreen(),
            AboutPage.routeName: (ctx) => const AboutPage(),
          },
          localizationsDelegates: AppLocalizations.localizationsDelegates,
          supportedLocales: AppLocalizations.supportedLocales,

          // Workaround for https://github.com/flutter/flutter/issues/100857
          localeResolutionCallback: (deviceLocale, supportedLocales) {
            if (supportedLocales.contains(deviceLocale)) {
              return deviceLocale;
            }
            return const Locale('en');
          },
        ),
      ),
    );
  }
}<|MERGE_RESOLUTION|>--- conflicted
+++ resolved
@@ -69,15 +69,10 @@
           create: (ctx) => AuthProvider(),
         ),
         ChangeNotifierProxyProvider<AuthProvider, ExercisesProvider>(
-<<<<<<< HEAD
-          create: (context) => ExercisesProvider(context.read<AuthProvider>(), []),
-          update: (context, auth, previous) => previous ?? ExercisesProvider(auth, []),
-=======
           create: (context) => ExercisesProvider(
-              WgerBaseProvider(Provider.of<AuthProvider>(context, listen: false))),
+              WgerBaseProvider(context.read<AuthProvider>())),
           update: (context, base, previous) =>
               previous ?? ExercisesProvider(WgerBaseProvider(base)),
->>>>>>> 16cdd6cb
         ),
         ChangeNotifierProxyProvider2<AuthProvider, ExercisesProvider, WorkoutPlansProvider>(
           create: (context) => WorkoutPlansProvider(
@@ -98,17 +93,10 @@
         ),
         ChangeNotifierProxyProvider<AuthProvider, MeasurementProvider>(
           create: (context) => MeasurementProvider(
-<<<<<<< HEAD
             WgerBaseProvider(context.read<AuthProvider>()),
           ),
           update: (context, auth, previous) =>
               previous ?? MeasurementProvider(WgerBaseProvider(auth)),
-=======
-            WgerBaseProvider(Provider.of<AuthProvider>(context, listen: false)),
-          ),
-          update: (context, base, previous) =>
-              previous ?? MeasurementProvider(WgerBaseProvider(base)),
->>>>>>> 16cdd6cb
         ),
         ChangeNotifierProxyProvider<AuthProvider, UserProvider>(
           create: (context) => UserProvider(
@@ -117,15 +105,8 @@
           update: (context, base, previous) => previous ?? UserProvider(WgerBaseProvider(base)),
         ),
         ChangeNotifierProxyProvider<AuthProvider, BodyWeightProvider>(
-<<<<<<< HEAD
-          create: (context) => BodyWeightProvider(context.read<AuthProvider>(), []),
-          update: (context, auth, previous) => previous ?? BodyWeightProvider(auth, []),
-=======
-          create: (context) => BodyWeightProvider(
-              WgerBaseProvider(Provider.of<AuthProvider>(context, listen: false))),
-          update: (context, base, previous) =>
-              previous ?? BodyWeightProvider(WgerBaseProvider(base)),
->>>>>>> 16cdd6cb
+          create: (context) => BodyWeightProvider(WgerBaseProvider(context.read<AuthProvider>())),
+          update: (context, base, previous) => previous ?? BodyWeightProvider(WgerBaseProvider(base)),
         ),
         ChangeNotifierProxyProvider<AuthProvider, GalleryProvider>(
           create: (context) => GalleryProvider(context.read<AuthProvider>(), []),
