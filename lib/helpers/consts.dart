/*
 * This file is part of wger Workout Manager <https://github.com/wger-project>.
 * Copyright (C) 2020, 2021 wger Team
 *
 * wger Workout Manager is free software: you can redistribute it and/or modify
 * it under the terms of the GNU Affero General Public License as published by
 * the Free Software Foundation, either version 3 of the License, or
 * (at your option) any later version.
 *
 * This program is distributed in the hope that it will be useful,
 * but WITHOUT ANY WARRANTY; without even the implied warranty of
 * MERCHANTABILITY or FITNESS FOR A PARTICULAR PURPOSE.  See the
 * GNU Affero General Public License for more details.
 *
 * You should have received a copy of the GNU Affero General Public License
 * along with this program.  If not, see <http://www.gnu.org/licenses/>.
 */

import 'package:flutter/material.dart';
import 'package:intl/intl.dart';

/// Size for the "smaller" icons, e.g. when they belong to less important items
/// and we don't want to fill the whole screen
const double ICON_SIZE_SMALL = 20;

/// Default wger server during login
const DEFAULT_SERVER_PROD = 'https://wger.de';
const DEFAULT_SERVER_TEST = 'https://wger-master.rge.uber.space/';

// Debug mode Login Data
const TESTSERVER_USER_NAME = 'user';
const TESTSERVER_PASSWORD = 'flutteruser';

/// Default impression for a workout session (neutral)
const DEFAULT_IMPRESSION = 2;

// Weight and repetition units for the workout logs
const REP_UNIT_REPETITIONS_ID = 1;
const REP_UNIT_TILL_FAILURE_ID = 2;

const WEIGHT_UNIT_KG = 1;
const WEIGHT_UNIT_LB = 2;

/// Time to locally cache values such as ingredients, etc
const DAYS_TO_CACHE = 20;

/// Name of the submit button in forms
const SUBMIT_BUTTON_KEY_NAME = 'submit-button';

/// Local Preferences keys
const PREFS_EXERCISES = 'exerciseData';
const PREFS_LAST_UPDATED_MUSCLES = 'lastUpdatedMuscles';
const PREFS_LAST_UPDATED_EQUIPMENT = 'lastUpdatedEquipment';
const PREFS_LAST_UPDATED_CATEGORIES = 'lastUpdatedCategories';
const PREFS_LAST_UPDATED_LANGUAGES = 'lastUpdatedLanguages';
const PREFS_INGREDIENTS = 'ingredientData';
const PREFS_WORKOUT_UNITS = 'workoutUnits';
const PREFS_USER = 'userData';
const PREFS_USER_DARK_THEME = 'userDarkMode';
const PREFS_LAST_SERVER = 'lastServer';

const DEFAULT_ANIMATION_DURATION = Duration(milliseconds: 200);
const DEFAULT_ANIMATION_CURVE = Curves.bounceIn;

/// Dateformat used when using a date as a key in a dictionary. Using either the
/// regular date object or date.toLocal() can cause problems, depending on the
/// system's settings. Using a string is safer.
//ignore: non_constant_identifier_names
final DateFormatLists = DateFormat('yyyy-MM-dd');

/// Available plate weights, used for the plate calculator
const AVAILABLE_PLATES = [1.25, 2.5, 5, 10, 15];

/// Weight of the bar, used in the plate calculator
const BAR_WEIGHT = 20;

/// ID of the equipment entry for barbell
const ID_EQUIPMENT_BARBELL = 1;

/// kcal per gram of protein (approx)
const ENERGY_PROTEIN = 4;

/// kcal per gram of carbohydrates (approx)
const ENERGY_CARBOHYDRATES = 4;

/// kcal per gram of fat (approx)
const ENERGY_FAT = 9;

/// Language ID for English (fallback)
const LANGUAGE_SHORT_ENGLISH = 'en';

/// IDs of the different image art styles
///
/// Values taken from exercises/models/image.py
enum EXERCISE_IMAGE_ART_STYLE {
  // ignore: unused_field
  _, // 0 is not used
  LINE_ART,
  THREE_D,
  LOW_POLY,
  PHOTO,
  OTHER,
}

/// Dummy ID for pseudo meals
const PSEUDO_MEAL_ID = -1;

/// Colors used for muscles
const COLOR_MAIN_MUSCLES = Colors.red;
const COLOR_SECONDARY_MUSCLES = Colors.orange;

// Min account age to contribute exercises. Needs to be kept in sync with
// the value on the backend
const MIN_ACCOUNT_AGE = 14;

<<<<<<< HEAD
/// Factor to multiply / divide in the charts when converting dates to milliseconds
/// from epoch since fl_charts does not support real time series charts and using
/// the milliseconds themselves can cause the application to crash since it runs
/// out of memory...
const double CHART_MILLISECOND_FACTOR = 100000.0;
=======
/// Different project URLs
const GITHUB_PROJECT_URL = 'https://github.com/wger-project';
const GITHUB_REPO_URL = '$GITHUB_PROJECT_URL/flutter';
const GITHUB_ISSUES_URL = '$GITHUB_REPO_URL/issues/new/choose';
const GITHUB_ISSUES_BUG_URL = '$GITHUB_REPO_URL/issues/new?template=1_bug.yml';
const GITHUB_SPONSORS_URL = 'https://github.com/sponsors/wger-project';
const DISCORD_URL = 'https://discord.gg/rPWFv6W';
const MASTODON_URL = 'https://fosstodon.org/@wger';
const WEBLATE_URL = 'https://hosted.weblate.org/engage/wger';
const BUY_ME_A_COFFEE_URL = 'https://buymeacoffee.com/wger';
const LIBERAPAY_URL = 'https://liberapay.com/wger';
>>>>>>> 4656ee4f
<|MERGE_RESOLUTION|>--- conflicted
+++ resolved
@@ -113,13 +113,6 @@
 // the value on the backend
 const MIN_ACCOUNT_AGE = 14;
 
-<<<<<<< HEAD
-/// Factor to multiply / divide in the charts when converting dates to milliseconds
-/// from epoch since fl_charts does not support real time series charts and using
-/// the milliseconds themselves can cause the application to crash since it runs
-/// out of memory...
-const double CHART_MILLISECOND_FACTOR = 100000.0;
-=======
 /// Different project URLs
 const GITHUB_PROJECT_URL = 'https://github.com/wger-project';
 const GITHUB_REPO_URL = '$GITHUB_PROJECT_URL/flutter';
@@ -131,4 +124,9 @@
 const WEBLATE_URL = 'https://hosted.weblate.org/engage/wger';
 const BUY_ME_A_COFFEE_URL = 'https://buymeacoffee.com/wger';
 const LIBERAPAY_URL = 'https://liberapay.com/wger';
->>>>>>> 4656ee4f
+
+/// Factor to multiply / divide in the charts when converting dates to milliseconds
+/// from epoch since fl_charts does not support real time series charts and using
+/// the milliseconds themselves can cause the application to crash since it runs
+/// out of memory...
+const double CHART_MILLISECOND_FACTOR = 100000.0;