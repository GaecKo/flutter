/*
 * This file is part of wger Workout Manager <https://github.com/wger-project>.
 * Copyright (C) 2020, 2021 wger Team
 *
 * wger Workout Manager is free software: you can redistribute it and/or modify
 * it under the terms of the GNU Affero General Public License as published by
 * the Free Software Foundation, either version 3 of the License, or
 * (at your option) any later version.
 *
 * This program is distributed in the hope that it will be useful,
 * but WITHOUT ANY WARRANTY; without even the implied warranty of
 * MERCHANTABILITY or FITNESS FOR A PARTICULAR PURPOSE.  See the
 * GNU Affero General Public License for more details.
 *
 * You should have received a copy of the GNU Affero General Public License
 * along with this program.  If not, see <http://www.gnu.org/licenses/>.
 */

import 'package:flutter/material.dart';
import 'package:flutter/services.dart';
import 'package:flutter_gen/gen_l10n/app_localizations.dart';
import 'package:provider/provider.dart';
import 'package:wger/exceptions/http_exception.dart';
import 'package:wger/helpers/consts.dart';
import 'package:wger/helpers/misc.dart';
import 'package:wger/helpers/ui.dart';
import 'package:wger/screens/update_app_screen.dart';
import 'package:wger/theme/theme.dart';

import '../providers/auth.dart';

enum AuthMode {
  Signup,
  Login,
}

class AuthScreen extends StatelessWidget {
  static const routeName = '/auth';

  @override
  Widget build(BuildContext context) {
    final deviceSize = MediaQuery.of(context).size;
    return Scaffold(
      backgroundColor: wgerBackground,
      body: Stack(
        children: <Widget>[
          Positioned(
            top: 0,
            right: 0,
            left: 0,
            child: Container(
              height: 0.55 * deviceSize.height,
              color: Theme.of(context).primaryColor,
            ),
          ),
          SingleChildScrollView(
            child: SizedBox(
              height: deviceSize.height,
              width: deviceSize.width,
              child: Column(
                mainAxisAlignment: MainAxisAlignment.start,
                crossAxisAlignment: CrossAxisAlignment.center,
                children: <Widget>[
                  SizedBox(height: 0.15 * deviceSize.height),
                  const Image(
                    image: AssetImage('assets/images/logo-white.png'),
                    width: 85,
                  ),
                  Container(
                    margin: const EdgeInsets.only(bottom: 20.0),
                    padding: const EdgeInsets.symmetric(vertical: 8.0, horizontal: 94.0),
                    child: const Text(
                      'WGER',
                      style: TextStyle(
                        color: Colors.white70,
                        fontSize: 30,
                        fontFamily: 'OpenSansBold',
                        fontWeight: FontWeight.bold,
                      ),
                    ),
                  ),
                  SizedBox(height: 0.025 * deviceSize.height),
                  const Flexible(
                    child: AuthCard(),
                  ),
                ],
              ),
            ),
          ),
          // Positioned(
          //   top: 0.4 * deviceSize.height,
          //   left: 15,
          //   right: 15,
          //   child: const ,
          // ),
        ],
      ),
    );
  }
}

class AuthCard extends StatefulWidget {
  const AuthCard();

  @override
  _AuthCardState createState() => _AuthCardState();
}

class _AuthCardState extends State<AuthCard> {
  bool isObscure = true;
  bool confirmIsObscure = true;

  final GlobalKey<FormState> _formKey = GlobalKey();
  bool _canRegister = true;
  AuthMode _authMode = AuthMode.Login;
  bool _hideCustomServer = true;
  final Map<String, String> _authData = {
    'username': '',
    'email': '',
    'password': '',
    'serverUrl': '',
  };
  var _isLoading = false;
  final _usernameController = TextEditingController();
  final _passwordController = TextEditingController();
  final _password2Controller = TextEditingController();
  final _emailController = TextEditingController();
  final _serverUrlController = TextEditingController(text: DEFAULT_SERVER);

  @override
  void initState() {
    super.initState();
    context.read<AuthProvider>().getServerUrlFromPrefs().then((value) {
      _serverUrlController.text = value;
    });

    // Check if the API key is set
    //
    // If not, the user will not be able to register via the app
    try {
      final metadata = Provider.of<AuthProvider>(context, listen: false).metadata;
      if (metadata.containsKey(MANIFEST_KEY_API) && metadata[MANIFEST_KEY_API] == '') {
        _canRegister = false;
      }
    } on PlatformException {
      _canRegister = false;
    }
  }

  void _submit(BuildContext context) async {
    if (!_formKey.currentState!.validate()) {
      // Invalid!
      return;
    }
    _formKey.currentState!.save();
    setState(() {
      _isLoading = true;
    });

    try {
      // Login existing user
      late Map<String, LoginActions> res;
      if (_authMode == AuthMode.Login) {
        res = await Provider.of<AuthProvider>(context, listen: false)
            .login(_authData['username']!, _authData['password']!, _authData['serverUrl']!);

        // Register new user
      } else {
        res = await Provider.of<AuthProvider>(context, listen: false).register(
            username: _authData['username']!,
            password: _authData['password']!,
            email: _authData['email']!,
            serverUrl: _authData['serverUrl']!);
      }

      // Check if update is required else continue normally
      if (res.containsKey('action')) {
        if (res['action'] == LoginActions.update && mounted) {
          Navigator.of(context).push(
            MaterialPageRoute(builder: (context) => UpdateAppScreen()),
          );
          return;
        }
      }

      setState(() {
        _isLoading = false;
      });
    } on WgerHttpException catch (error) {
      showHttpExceptionErrorDialog(error, context);
      setState(() {
        _isLoading = false;
      });
    } catch (error) {
      if (mounted) {
        showErrorDialog(error, context);
        setState(() {
          _isLoading = false;
        });
      }
    }
  }

  void _switchAuthMode() {
    if (!_canRegister) {
      launchURL(DEFAULT_SERVER, context);
      return;
    }

    if (_authMode == AuthMode.Login) {
      setState(() {
        _authMode = AuthMode.Signup;
      });
    } else {
      setState(() {
        _authMode = AuthMode.Login;
      });
    }
  }

  @override
  Widget build(BuildContext context) {
    final deviceSize = MediaQuery.of(context).size;
    return Card(
      shape: RoundedRectangleBorder(
        borderRadius: BorderRadius.circular(15.0),
      ),
      elevation: 8.0,
      child: Container(
        width: deviceSize.width * 0.9,
        padding: EdgeInsets.symmetric(horizontal: 15.0, vertical: 0.025 * deviceSize.height),
        child: Form(
          key: _formKey,
          child: SingleChildScrollView(
            child: AutofillGroup(
              child: Column(
                children: <Widget>[
                  TextFormField(
                    key: const Key('inputUsername'),
                    decoration: InputDecoration(
                        labelText: AppLocalizations.of(context).username,
                        errorMaxLines: 2,
                        prefixIcon: const Icon(Icons.account_circle)),
                    autofillHints: const [AutofillHints.username],
                    controller: _usernameController,
                    textInputAction: TextInputAction.next,
                    keyboardType: TextInputType.emailAddress,
                    validator: (value) {
                      if (!RegExp(r'^[\w.@+-]+$').hasMatch(value!)) {
                        return AppLocalizations.of(context).usernameValidChars;
                      }
                      if (value.isEmpty) {
                        return AppLocalizations.of(context).invalidUsername;
                      }
                      return null;
                    },
                    inputFormatters: [FilteringTextInputFormatter.deny(RegExp(r'\s\b|\b\s'))],
                    onSaved: (value) {
                      _authData['username'] = value!;
                    },
                  ),
                  if (_authMode == AuthMode.Signup)
                    TextFormField(
                      key: const Key('inputEmail'),
                      decoration: InputDecoration(
                        labelText: AppLocalizations.of(context).email,
                        prefixIcon: const Icon(Icons.mail),
                      ),
                      autofillHints: const [AutofillHints.email],
                      controller: _emailController,
                      keyboardType: TextInputType.emailAddress,
                      textInputAction: TextInputAction.next,

                      // Email is not required
                      validator: (value) {
                        if (value!.isNotEmpty && !value.contains('@')) {
                          return AppLocalizations.of(context).invalidEmail;
                        }
                        return null;
                      },
                      onSaved: (value) {
                        _authData['email'] = value!;
                      },
                    ),
<<<<<<< HEAD
                  TextFormField(
                    key: const Key('inputPassword'),
                    decoration: InputDecoration(labelText: AppLocalizations.of(context).password),
                    autofillHints: const [AutofillHints.password],
                    obscureText: true,
                    controller: _passwordController,
                    textInputAction: TextInputAction.next,
                    validator: (value) {
                      if (value!.isEmpty || value.length < 8) {
                        return AppLocalizations.of(context).passwordTooShort;
                      }
                      return null;
                    },
                    onFieldSubmitted: (value){
                      _submit(context);
                    },
                    onSaved: (value) {
                      _authData['password'] = value!;
                    },
                  ),
=======
                  StatefulBuilder(builder: (context, updateState) {
                    return TextFormField(
                      key: const Key('inputPassword'),
                      decoration: InputDecoration(
                        labelText: AppLocalizations.of(context).password,
                        prefixIcon: const Icon(Icons.password),
                        suffixIcon: IconButton(
                          icon: Icon(isObscure ? Icons.visibility_off : Icons.visibility),
                          onPressed: () {
                            isObscure = !isObscure;
                            updateState(() {});
                          },
                        ),
                      ),
                      autofillHints: const [AutofillHints.password],
                      obscureText: isObscure,
                      controller: _passwordController,
                      textInputAction: TextInputAction.next,
                      validator: (value) {
                        if (value!.isEmpty || value.length < 8) {
                          return AppLocalizations.of(context).passwordTooShort;
                        }
                        return null;
                      },
                      onSaved: (value) {
                        _authData['password'] = value!;
                      },
                    );
                  }),
>>>>>>> a0c9fda4
                  if (_authMode == AuthMode.Signup)
                    StatefulBuilder(builder: (context, updateState) {
                      return TextFormField(
                        key: const Key('inputPassword2'),
                        decoration: InputDecoration(
                          labelText: AppLocalizations.of(context).confirmPassword,
                          prefixIcon: const Icon(Icons.password),
                          suffixIcon: IconButton(
                            icon: Icon(confirmIsObscure ? Icons.visibility_off : Icons.visibility),
                            onPressed: () {
                              confirmIsObscure = !confirmIsObscure;
                              updateState(() {});
                            },
                          ),
                        ),
                        controller: _password2Controller,
                        enabled: _authMode == AuthMode.Signup,
                        obscureText: confirmIsObscure,
                        validator: _authMode == AuthMode.Signup
                            ? (value) {
                                if (value != _passwordController.text) {
                                  return AppLocalizations.of(context).passwordsDontMatch;
                                }
                                return null;
                              }
                            : null,
                      );
                    }),
                  // Off-stage widgets are kept in the tree, otherwise the server URL
                  // would not be saved to _authData
                  Offstage(
                    offstage: _hideCustomServer,
                    child: Row(
                      children: [
                        Flexible(
                          flex: 3,
                          child: TextFormField(
                            key: const Key('inputServer'),
                            decoration: InputDecoration(
                                labelText: AppLocalizations.of(context).customServerUrl,
                                helperText: AppLocalizations.of(context).customServerHint,
                                helperMaxLines: 4),
                            controller: _serverUrlController,
                            validator: (value) {
                              if (Uri.tryParse(value!) == null) {
                                return AppLocalizations.of(context).invalidUrl;
                              }

                              if (value.isEmpty || !value.contains('http')) {
                                return AppLocalizations.of(context).invalidUrl;
                              }
                              return null;
                            },
                            onSaved: (value) {
                              // Remove any trailing slash
                              if (value!.lastIndexOf('/') == (value.length - 1)) {
                                value = value.substring(0, value.lastIndexOf('/'));
                              }
                              _authData['serverUrl'] = value;
                            },
                          ),
                        ),
                        const SizedBox(
                          width: 20,
                        ),
                        Column(
                          mainAxisSize: MainAxisSize.min,
                          children: <Widget>[
                            IconButton(
                              icon: const Icon(Icons.undo),
                              onPressed: () {
                                _serverUrlController.text = DEFAULT_SERVER;
                              },
                            ),
                            Text(AppLocalizations.of(context).reset)
                          ],
                        ),
                      ],
                    ),
                  ),
                  const SizedBox(
                    height: 20,
                  ),
                  GestureDetector(
                    onTap: () {
                      if (!_isLoading) {
                        return _submit(context);
                      }
                    },
                    child: Container(
                      key: const Key('actionButton'),
                      width: double.infinity,
                      height: 0.065 * deviceSize.height,
                      decoration: BoxDecoration(
                        borderRadius: BorderRadius.circular(30.0),
                        color: wgerPrimaryColor,
                      ),
                      child: Center(
                        child: _isLoading
                            ? const CircularProgressIndicator(
                                valueColor: AlwaysStoppedAnimation(Colors.white),
                              )
                            : Text(
                                _authMode == AuthMode.Login
                                    ? AppLocalizations.of(context).login
                                    : AppLocalizations.of(context).register,
                                style: const TextStyle(
                                  color: Colors.white,
                                  fontWeight: FontWeight.w600,
                                ),
                              ),
                      ),
                    ),
                  ),
                  SizedBox(height: 0.025 * deviceSize.height),
                  Builder(
                    key: const Key('toggleActionButton'),
                    builder: (context) {
                      final String text = _authMode != AuthMode.Signup
                          ? AppLocalizations.of(context).registerInstead
                          : AppLocalizations.of(context).loginInstead;

                      return GestureDetector(
                        onTap: () {
                          _switchAuthMode();
                        },
                        child: Container(
                          color: Colors.transparent,
                          child: Row(
                            mainAxisAlignment: MainAxisAlignment.center,
                            children: [
                              Text(
                                text.substring(0, text.lastIndexOf('?') + 1),
                              ),
                              Text(
                                text.substring(text.lastIndexOf('?') + 1, text.length),
                                style: const TextStyle(
                                  color: wgerPrimaryColor,
                                  fontWeight: FontWeight.w700,
                                ),
                              )
                            ],
                          ),
                        ),
                      );
                    },
                  ),

                  TextButton(
                    key: const Key('toggleCustomServerButton'),
                    onPressed: () {
                      setState(() {
                        _hideCustomServer = !_hideCustomServer;
                      });
                    },
                    child: Text(
                      _hideCustomServer
                          ? AppLocalizations.of(context).useCustomServer
                          : AppLocalizations.of(context).useDefaultServer,
                      style: const TextStyle(
                        color: wgerPrimaryColor,
                      ),
                    ),
                  ),
                ],
              ),
            ),
          ),
        ),
      ),
    );
  }
}<|MERGE_RESOLUTION|>--- conflicted
+++ resolved
@@ -282,28 +282,6 @@
                         _authData['email'] = value!;
                       },
                     ),
-<<<<<<< HEAD
-                  TextFormField(
-                    key: const Key('inputPassword'),
-                    decoration: InputDecoration(labelText: AppLocalizations.of(context).password),
-                    autofillHints: const [AutofillHints.password],
-                    obscureText: true,
-                    controller: _passwordController,
-                    textInputAction: TextInputAction.next,
-                    validator: (value) {
-                      if (value!.isEmpty || value.length < 8) {
-                        return AppLocalizations.of(context).passwordTooShort;
-                      }
-                      return null;
-                    },
-                    onFieldSubmitted: (value){
-                      _submit(context);
-                    },
-                    onSaved: (value) {
-                      _authData['password'] = value!;
-                    },
-                  ),
-=======
                   StatefulBuilder(builder: (context, updateState) {
                     return TextFormField(
                       key: const Key('inputPassword'),
@@ -333,7 +311,6 @@
                       },
                     );
                   }),
->>>>>>> a0c9fda4
                   if (_authMode == AuthMode.Signup)
                     StatefulBuilder(builder: (context, updateState) {
                       return TextFormField(
