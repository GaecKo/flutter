--- conflicted
+++ resolved
@@ -37,13 +37,9 @@
 import 'package:wger/screens/weight_screen.dart';
 
 class HomeTabsScreen extends StatefulWidget {
-<<<<<<< HEAD
-  const HomeTabsScreen();
-=======
   final _logger = Logger('HomeTabsScreen');
 
   HomeTabsScreen();
->>>>>>> 58e7a52e
 
   static const routeName = '/dashboard2';
 
@@ -133,19 +129,11 @@
       }
 
       // Current workout plan
-<<<<<<< HEAD
-      log('Loading current workout plan');
+      widget._logger.info('Loading current routine');
       if (routinesProvider.activeRoutine != null) {
         final planId = routinesProvider.activeRoutine!.id!;
         await routinesProvider.fetchAndSetRoutineFull(planId);
         routinesProvider.setCurrentPlan(planId);
-=======
-      widget._logger.info('Loading current workout plan');
-      if (workoutPlansProvider.activePlan != null) {
-        final planId = workoutPlansProvider.activePlan!.id!;
-        await workoutPlansProvider.fetchAndSetWorkoutPlanFull(planId);
-        workoutPlansProvider.setCurrentPlan(planId);
->>>>>>> 58e7a52e
       }
     }
 
