--- conflicted
+++ resolved
@@ -97,32 +97,15 @@
       ]);
 
       // Plans, weight and gallery
-<<<<<<< HEAD
       widget._logger.info('Loading routines, weight, measurements and gallery');
       await Future.wait([
         galleryProvider.fetchAndSetGallery(),
         nutritionPlansProvider.fetchAndSetAllPlansSparse(),
-        routinesProvider.fetchAndSetAllPlansSparse(),
+        routinesProvider.fetchAndSetAllRoutinesSparse(),
         // routinesProvider.fetchAndSetAllRoutinesFull(),
         weightProvider.fetchAndSetEntries(),
         measurementProvider.fetchAndSetAllCategoriesAndEntries(),
       ]);
-=======
-      widget._logger.info('Loading plans, weight, measurements and gallery');
-      try {
-        await Future.wait([
-          galleryProvider.fetchAndSetGallery(),
-          nutritionPlansProvider.fetchAndSetAllPlansSparse(),
-          routinesProvider.fetchAndSetAllRoutinesSparse(),
-          // routinesProvider.fetchAndSetAllRoutinesFull(),
-          weightProvider.fetchAndSetEntries(),
-          measurementProvider.fetchAndSetAllCategoriesAndEntries(),
-        ]);
-      } catch (e) {
-        widget._logger.warning('Exception loading plans, weight, measurements and gallery');
-        widget._logger.info(e.toString());
-      }
->>>>>>> b98cc9b3
 
       // Current nutritional plan
       widget._logger.info('Loading current nutritional plan');
