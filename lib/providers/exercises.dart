--- conflicted
+++ resolved
@@ -298,29 +298,15 @@
     Exercise exercise;
 
     // TODO: this should be a .getSingleOrNull()!!! However, for some reason there
-<<<<<<< HEAD
-    //       are duplicates in the db. Perhaps a race condition so that two
-=======
     //       can be duplicates in the db. Perhaps a race condition so that two
->>>>>>> dad109d5
     //       entries are written at the same time or something?
     final exerciseResult =
         await (database.select(database.exercises)..where((e) => e.id.equals(exerciseId))).get();
 
     ExerciseTable? exerciseDb;
-<<<<<<< HEAD
-    if (exerciseResult.length > 0) {
-      exerciseDb = exerciseResult.first;
-    } else {
-      exerciseDb = null;
-    }
-
-    log(exerciseResult.toString());
-=======
     if (exerciseResult.isNotEmpty) {
       exerciseDb = exerciseResult.first;
     }
->>>>>>> dad109d5
 
     // Exercise is already known locally
     if (exerciseDb != null) {
