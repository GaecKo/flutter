--- conflicted
+++ resolved
@@ -93,7 +93,6 @@
 
     return variations;
   }
-<<<<<<< HEAD
 
   List<ExerciseBase> get bases => [..._exerciseBases];
   List<ExerciseCategory> get categories => [..._categories];
@@ -201,115 +200,6 @@
     return out;
   }
 
-=======
-
-  List<ExerciseBase> get bases => [..._exerciseBases];
-  List<ExerciseCategory> get categories => [..._categories];
-  List<Muscle> get muscles => [..._muscles];
-  List<Equipment> get equipment => [..._equipment];
-  List<Language> get languages => [..._languages];
-  set languages(List<Language> languages) {
-    _languages = languages;
-  }
-
-  // Initialize filters for exercises search in exercises list
-  void _initFilters() {
-    if (_muscles.isEmpty || _equipment.isEmpty || _filters != null) {
-      return;
-    }
-
-    setFilters(
-      Filters(
-        exerciseCategories: FilterCategory<ExerciseCategory>(
-          title: 'Category',
-          items: Map.fromEntries(
-            _categories.map(
-              (category) => MapEntry<ExerciseCategory, bool>(category, false),
-            ),
-          ),
-        ),
-        equipment: FilterCategory<Equipment>(
-          title: 'Equipment',
-          items: Map.fromEntries(
-            _equipment.map(
-              (singleEquipment) => MapEntry<Equipment, bool>(singleEquipment, false),
-            ),
-          ),
-        ),
-      ),
-    );
-  }
-
-  Future<void> findByFilters() async {
-    // Filters not initialized
-    if (filters == null) {
-      filteredExerciseBases = [];
-      return;
-    }
-
-    // Filters are initialized and nothing is marked
-    if (filters!.isNothingMarked && filters!.searchTerm.length <= 1) {
-      filteredExerciseBases = _exerciseBases;
-      return;
-    }
-
-    filteredExerciseBases = [];
-
-    List<ExerciseBase> filteredItems = _exerciseBases;
-    if (filters!.searchTerm.length > 1) {
-      filteredItems = await searchExercise(filters!.searchTerm);
-    }
-
-    // Filter by exercise category and equipment (REPLACE WITH HTTP REQUEST)
-    filteredExerciseBases = filteredItems.where((exercise) {
-      final bool isInAnyCategory = filters!.exerciseCategories.selected.contains(exercise.category);
-
-      final bool doesContainAnyEquipment = filters!.equipment.selected.any(
-        (selectedEquipment) => exercise.equipment.contains(selectedEquipment),
-      );
-
-      return (isInAnyCategory || filters!.exerciseCategories.selected.isEmpty) &&
-          (doesContainAnyEquipment || filters!.equipment.selected.isEmpty);
-    }).toList();
-  }
-
-  /// Clears all lists
-  void clear() {
-    _equipment = [];
-    _muscles = [];
-    _categories = [];
-    _languages = [];
-    _exerciseBases = [];
-  }
-
-  /// Find exercise base by ID
-  ExerciseBase findExerciseBaseById(int id) {
-    return _exerciseBases.firstWhere(
-      (base) => base.id == id,
-      orElse: () => throw NoSuchEntryException(),
-    );
-  }
-
-  /// Find exercise bases by variation IDs
-  ///
-  /// exerciseIdToExclude: the ID of the exercise to exclude from the list of
-  /// returned exercises. Since this is typically called by one exercise, we are
-  /// not interested in seeing that same exercise returned in the list of variations.
-  /// If this parameter is not passed, all exercises are returned.
-  List<ExerciseBase> findExerciseBasesByVariationId(int id, {int? exerciseBaseIdToExclude}) {
-    var out = _exerciseBases
-        .where(
-          (base) => base.variationId == id,
-        )
-        .toList();
-
-    if (exerciseBaseIdToExclude != null) {
-      out = out.where((e) => e.id != exerciseBaseIdToExclude).toList();
-    }
-    return out;
-  }
-
->>>>>>> 4974396a
   /// Find category by ID
   ExerciseCategory findCategoryById(int id) {
     return _categories.firstWhere(
@@ -409,15 +299,9 @@
       final baseData = await baseProvider.fetch(
         baseProvider.makeUrl(_exerciseBaseInfoUrlPath, id: exerciseBaseId),
       );
-<<<<<<< HEAD
 
       final newBase = readExerciseBaseFromBaseInfo(baseData);
 
-=======
-
-      final newBase = readExerciseBaseFromBaseInfo(baseData);
-
->>>>>>> 4974396a
       // TODO: save to cache. Since we can't easily generate the JSON, perhaps just reload?
       _exerciseBases.add(newBase);
       return newBase;
@@ -489,11 +373,6 @@
 
   Future<void> fetchAndSetExercises() async {
     clear();
-<<<<<<< HEAD
-
-    //fetchAndSetExerciseBase(9);
-=======
->>>>>>> 4974396a
 
     // Load exercises from cache, if available
     final prefs = await SharedPreferences.getInstance();
