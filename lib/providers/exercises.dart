/*
 * This file is part of wger Workout Manager <https://github.com/wger-project>.
 * Copyright (C) 2020, 2021 wger Team
 *
 * wger Workout Manager is free software: you can redistribute it and/or modify
 * it under the terms of the GNU Affero General Public License as published by
 * the Free Software Foundation, either version 3 of the License, or
 * (at your option) any later version.
 *
 * This program is distributed in the hope that it will be useful,
 * but WITHOUT ANY WARRANTY; without even the implied warranty of
 * MERCHANTABILITY or FITNESS FOR A PARTICULAR PURPOSE.  See the
 * GNU Affero General Public License for more details.
 *
 * You should have received a copy of the GNU Affero General Public License
 * along with this program.  If not, see <http://www.gnu.org/licenses/>.
 */

import 'dart:async';
import 'dart:convert';
import 'dart:developer';

import 'package:flutter/material.dart';
import 'package:intl/intl.dart';
import 'package:json_annotation/json_annotation.dart';
import 'package:shared_preferences/shared_preferences.dart';
import 'package:wger/exceptions/no_such_entry_exception.dart';
import 'package:wger/helpers/consts.dart';
import 'package:wger/models/exercises/base.dart';
import 'package:wger/models/exercises/category.dart';
import 'package:wger/models/exercises/equipment.dart';
import 'package:wger/models/exercises/exercise.dart';
import 'package:wger/models/exercises/language.dart';
import 'package:wger/models/exercises/muscle.dart';
import 'package:wger/providers/base_provider.dart';

class ExercisesProvider with ChangeNotifier {
  final WgerBaseProvider baseProvider;

  static const EXERCISE_CACHE_DAYS = 7;

  static const _exerciseInfoUrlPath = 'exerciseinfo';
  static const _exerciseBaseUrlPath = 'exercise-base';
  static const _exerciseUrlPath = 'exercise';
  static const _exerciseSearchPath = 'exercise/search';

  static const _exerciseCommentUrlPath = 'exercisecomment';
  static const _exerciseImagesUrlPath = 'exerciseimage';
  static const _categoriesUrlPath = 'exercisecategory';
  static const _musclesUrlPath = 'muscle';
  static const _equipmentUrlPath = 'equipment';
  static const _languageUrlPath = 'language';

  List<ExerciseBase> _exerciseBases = [];
  List<Exercise> _exercises = [];
  List<ExerciseCategory> _categories = [];
  List<Muscle> _muscles = [];
  List<Equipment> _equipment = [];
<<<<<<< HEAD

=======
  List<Language> _languages = [];
>>>>>>> 3344532b
  Filters? _filters;
  Filters? get filters => _filters;
  set filters(Filters? newFilters) {
    _filters = newFilters;
    this._findByFilters();
  }

  List<Exercise>? _filteredExercises = [];
  List<Exercise>? get filteredExercises => _filteredExercises;
  set filteredExercises(List<Exercise>? newfilteredExercises) {
    _filteredExercises = newfilteredExercises;
    notifyListeners();
  }

  ExercisesProvider(this.baseProvider);

  List<Exercise> get items => [..._exercises];
  List<ExerciseCategory> get categories => [..._categories];

  // Initialze filters for exersices search in exersices list
  void _initFilters() {
    if (_muscles.isEmpty || _equipment.isEmpty || _filters != null) return;

    filters = Filters(
      exerciseCategories: FilterCategory<ExerciseCategory>(
        title: 'Muscle Groups',
        items: Map.fromEntries(
          _categories.map(
            (category) => MapEntry<ExerciseCategory, bool>(category, false),
          ),
        ),
      ),
      equipment: FilterCategory<Equipment>(
        title: 'Equipment',
        items: Map.fromEntries(
          _equipment.map(
            (singleEquipment) => MapEntry<Equipment, bool>(singleEquipment, false),
          ),
        ),
      ),
    );
  }

  Future<void> _findByFilters() async {
    // Filters not initalized
    if (filters == null) filteredExercises = [];

    // Filters are initialized and nothing is marked
    if (filters!.isNothingMarked && filters!.searchTerm.length <= 1) filteredExercises = items;

    filteredExercises = null;

    final filteredItems =
        filters!.searchTerm.length <= 1 ? items : await searchExercise(filters!.searchTerm);

    // Filter by exercise category and equipment (REPLACE WITH HTTP REQUEST)
<<<<<<< HEAD
    filteredExercises = filteredItems.where((exercise) {
      final bool isInAnyCategory =
          filters!.exerciseCategories.selected.contains(exercise.categoryObj);

      final bool doesContainAnyEquipment = filters!.equipment.selected.any(
        (selectedEquipment) => exercise.equipment.contains(selectedEquipment),
      );

      return (isInAnyCategory || filters!.exerciseCategories.selected.length == 0) &&
          (doesContainAnyEquipment || filters!.equipment.selected.length == 0);
    }).toList();
=======
    return items
        .where((exercise) => filters!.exerciseCategories.selected.contains(exercise.category))
        .toList();
>>>>>>> 3344532b
  }

  /// Clears all lists
  clear() {
    _equipment = [];
    _muscles = [];
    _categories = [];
    _languages = [];
    _exerciseBases = [];
  }

  List<Exercise> findByCategory(ExerciseCategory? category) {
    if (category == null) return this.items;
    return this.items.where((exercise) => exercise.category == category).toList();
  }

  /// Find exercise by ID
  Exercise findExerciseById(int id) {
    return _exercises.firstWhere(
      (exercise) => exercise.id == id,
      orElse: () => throw NoSuchEntryException(),
    );
  }

  /// Find category by ID
  ExerciseCategory findCategoryById(int id) {
    return _categories.firstWhere(
      (cat) => cat.id == id,
      orElse: () => throw NoSuchEntryException(),
    );
  }

  /// Find equipment by ID
  Equipment findEquipmentById(int id) {
    return _equipment.firstWhere(
      (equipment) => equipment.id == id,
      orElse: () => throw NoSuchEntryException(),
    );
  }

  /// Find muscle by ID
  Muscle findMuscleById(int id) {
    return _muscles.firstWhere(
      (muscle) => muscle.id == id,
      orElse: () => throw NoSuchEntryException(),
    );
  }

  /// Find language by ID
  Language findLanguageById(int id) {
    return _languages.firstWhere(
      (language) => language.id == id,
      orElse: () => throw NoSuchEntryException(),
    );
  }

  Future<void> fetchAndSetCategories() async {
    final categories = await baseProvider.fetch(baseProvider.makeUrl(_categoriesUrlPath));
    try {
      for (final category in categories['results']) {
        _categories.add(ExerciseCategory.fromJson(category));
      }
    } catch (error) {
      throw (error);
    }
  }

  Future<void> fetchAndSetMuscles() async {
    final muscles = await baseProvider.fetch(baseProvider.makeUrl(_musclesUrlPath));
    try {
      for (final muscle in muscles['results']) {
        _muscles.add(Muscle.fromJson(muscle));
      }
    } catch (error) {
      throw (error);
    }
  }

  Future<void> fetchAndSetEquipment() async {
    final equipments = await baseProvider.fetch(baseProvider.makeUrl(_equipmentUrlPath));
    try {
      for (final equipment in equipments['results']) {
        _equipment.add(Equipment.fromJson(equipment));
      }
    } catch (error) {
      throw (error);
    }
  }

  Future<void> fetchAndSetLanguages() async {
    final languageData = await baseProvider.fetch(baseProvider.makeUrl(_languageUrlPath));
    try {
      for (final language in languageData['results']) {
        _languages.add(Language.fromJson(language));
      }
    } catch (error) {
      throw (error);
    }
  }

  /// Returns the exercise with the given ID
  ///
  /// If the exercise is not known locally, it is fetched from the server.
  /// This method is called when a workout is first loaded, after that the
  /// regular not-async getById method can be used
  Future<Exercise> fetchAndSetExercise(int exerciseId) async {
    try {
      return findExerciseById(exerciseId);
    } on NoSuchEntryException {
      // Get exercise from the server and save to cache

      // TODO: do this right (and save to cache)
      final exerciseTranslationData = await baseProvider.fetch(
        baseProvider.makeUrl(
          _exerciseUrlPath,
          id: exerciseId,
        ),
      );
      final exercise = Exercise.fromJson(exerciseTranslationData);

      final exerciseBaseData = await baseProvider.fetch(
        baseProvider.makeUrl(_exerciseBaseUrlPath, id: exercise.baseId),
      );
      final base = ExerciseBase.fromJson(exerciseBaseData);
      setExerciseBaseData(base, [exercise]);

      /*
      final prefs = await SharedPreferences.getInstance();

      final exerciseTranslationData = await baseProvider.fetch(
        baseProvider.makeUrl(
          _exerciseUrlPath,
          id: exerciseId,
        ),
      );

      final exercise = Exercise.fromJson(exerciseTranslationData);
      final exerciseBaseData = await baseProvider.fetch(
        baseProvider.makeUrl(_exerciseBaseUrlPath, id: exercise.baseId),
      );

      final base = setExerciseBaseData(ExerciseBase.fromJson(exerciseBaseData), [exercise]);

      //exerciseData['exercises'].add(exercise.toJson());
      //prefs.setString(PREFS_EXERCISES, json.encode(exerciseData));
      //log("Saved exercise '${exercise.name}' to cache.");

       */
      return exercise;
    }
  }

  /// Helper function that sets different objects such as category, etc.
  ExerciseBase setExerciseBaseData(ExerciseBase base, List<Exercise> exercises) {
    base.category = findCategoryById(base.categoryId);
    base.muscles = base.musclesIds.map((e) => findMuscleById(e)).toList();
    base.musclesSecondary = base.musclesSecondaryIds.map((e) => findMuscleById(e)).toList();
    base.equipment = base.equipmentIds.map((e) => findEquipmentById(e)).toList();

    exercises.forEach((e) {
      e.base = base;
      e.language = findLanguageById(e.languageId);
    });
    base.exercises = [];
    base.exercises = exercises;

    return base;
  }

  Future<void> fetchAndSetExercises() async {
    this.clear();
    print(Intl.getCurrentLocale());
    print(Intl.shortLocale(Intl.getCurrentLocale()));
    print('---------');
    final prefs = await SharedPreferences.getInstance();

    if (prefs.containsKey(PREFS_EXERCISES)) {
<<<<<<< HEAD
      final exerciseData = json.decode(prefs.getString(PREFS_EXERCISES)!);
      if (DateTime.parse(exerciseData['expiresIn']).isAfter(DateTime.now())) {
        exerciseData['exercises'].forEach((e) => _exercises.add(Exercise.fromJson(e)));
        exerciseData['equipment'].forEach((e) => _equipment.add(Equipment.fromJson(e)));
        exerciseData['muscles'].forEach((e) => _muscles.add(Muscle.fromJson(e)));
        exerciseData['categories'].forEach((e) => _categories.add(ExerciseCategory.fromJson(e)));
        _initFilters();
        log("Read ${exerciseData['exercises'].length} exercises from cache. Valid till ${exerciseData['expiresIn']}");
=======
      final cacheData = json.decode(prefs.getString(PREFS_EXERCISES)!);
      if (DateTime.parse(cacheData['expiresIn']).isAfter(DateTime.now())) {
        cacheData['equipment'].forEach((e) => _equipment.add(Equipment.fromJson(e)));
        cacheData['muscles'].forEach((e) => _muscles.add(Muscle.fromJson(e)));
        cacheData['categories'].forEach((e) => _categories.add(ExerciseCategory.fromJson(e)));
        cacheData['languages'].forEach((e) => _languages.add(Language.fromJson(e)));
        cacheData['exercise-translations'].forEach((e) => _exercises.add(Exercise.fromJson(e)));
        cacheData['bases'].forEach((e) {
          var base = setExerciseBaseData(
            ExerciseBase.fromJson(e),
            _exercises.where((element) => element.baseId == e['id']).toList(),
          );
          _exerciseBases.add(base);
        });
        log("Read ${_exerciseBases.length} exercises from cache. Valid till ${cacheData['expiresIn']}");
>>>>>>> 3344532b
        return;
      }
    }

    // Load categories, muscles, equipment and languages
    await Future.wait([
      fetchAndSetCategories(),
      fetchAndSetMuscles(),
      fetchAndSetEquipment(),
      fetchAndSetLanguages(),
    ]);

    final exerciseBaseData = await baseProvider.fetch(
      baseProvider.makeUrl(_exerciseBaseUrlPath, query: {'limit': '1000'}),
    );
    final exerciseTranslationData = await baseProvider.fetch(
      baseProvider.makeUrl(
        _exerciseUrlPath,
        query: {'limit': '1000'},
      ),
    );

    List<Exercise> exerciseTranslation = exerciseTranslationData['results'].map<Exercise>((e) {
      return Exercise.fromJson(e);
    }).toList();

    for (var e in exerciseBaseData['results']) {
      var base = setExerciseBaseData(
        ExerciseBase.fromJson(e),
        exerciseTranslation.where((element) => element.baseId == e['id']).toList(),
      );
      _exerciseBases.add(base);
    }

    try {
      List<Exercise> exerciseTranslations = [];
      _exerciseBases.forEach((base) {
        base.exercises.forEach((exercise) {
          exerciseTranslations.add(exercise);
        });
      });

      // Save the result to the cache
      final cacheData = {
        'date': DateTime.now().toIso8601String(),
        'expiresIn': DateTime.now().add(Duration(days: EXERCISE_CACHE_DAYS)).toIso8601String(),
        'equipment': _equipment.map((e) => e.toJson()).toList(),
        'categories': _categories.map((e) => e.toJson()).toList(),
        'muscles': _muscles.map((e) => e.toJson()).toList(),
        'languages': _languages.map((e) => e.toJson()).toList(),
        'exercise-translations': exerciseTranslations.map((e) => e.toJson()).toList(),
        'bases': _exerciseBases.map((e) => e.toJson()).toList(),
      };
<<<<<<< HEAD
      log("Saved ${_exercises.length} exercises from cache. Valid till ${exerciseData['expiresIn']}");

      prefs.setString(PREFS_EXERCISES, json.encode(exerciseData));
      _initFilters();
=======
      log("Saved ${_exerciseBases.length} exercises to cache. Valid till ${cacheData['expiresIn']}");
      prefs.setString(PREFS_EXERCISES, json.encode(cacheData));
>>>>>>> 3344532b
      notifyListeners();
    } on MissingRequiredKeysException catch (error) {
      log(error.missingKeys.toString());
      throw (error);
    }
  }

  /// Searches for an exercise
  ///
  /// We could do this locally, but the server has better text searching capabilities
  /// with postgresql.
  Future<List<Exercise>> searchExercise(String name, [String languageCode = 'en']) async {
    if (name.length <= 1) {
      return [];
    }

    // Send the request
    final result = await baseProvider.fetch(
      baseProvider.makeUrl(
        _exerciseSearchPath,
        query: {'term': name, 'language': languageCode},
      ),
    );

    // Process the response
    return await Future.wait(
      (result['suggestions'] as List).map<Future<Exercise>>(
        (entry) => fetchAndSetExercise(entry['data']['id']),
      ),
    );
  }
}

class FilterCategory<T> {
  bool isExpanded;
  final Map<T, bool> items;
  final String title;

  List<T> get selected => [...items.keys].where((key) => items[key]!).toList();

  FilterCategory({
    required this.title,
    required this.items,
    this.isExpanded = false,
  });

  FilterCategory<T> copyWith({
    bool? isExpanded,
    Map<T, bool>? items,
    String? title,
  }) {
    return FilterCategory<T>(
      isExpanded: isExpanded ?? this.isExpanded,
      items: items ?? this.items,
      title: title ?? this.title,
    );
  }
}

class Filters {
  final FilterCategory<ExerciseCategory> exerciseCategories;
  final FilterCategory<Equipment> equipment;
  String searchTerm;

  Filters({
    required this.exerciseCategories,
    required this.equipment,
    this.searchTerm = '',
    bool doesNeedUpdate = false,
  }) : _doesNeedUpdate = doesNeedUpdate;

  List<FilterCategory> get filterCategories => [exerciseCategories, equipment];

  bool get isNothingMarked {
    final isExersiceCategoryMarked = exerciseCategories.items.values.any((isMarked) => isMarked);
    final isEquipmentMarked = equipment.items.values.any((isMarked) => isMarked);
    return !isExersiceCategoryMarked && !isEquipmentMarked;
  }

  bool _doesNeedUpdate = false;
  bool get doesNeedUpdate => _doesNeedUpdate;

  void markNeedsUpdate() {
    _doesNeedUpdate = true;
  }

  void markUpdated() {
    _doesNeedUpdate = false;
  }

  Filters copyWith({
    FilterCategory<ExerciseCategory>? exerciseCategories,
    FilterCategory<Equipment>? equipment,
    String? searchTerm,
    bool? doesNeedUpdate,
  }) {
    return Filters(
      exerciseCategories: exerciseCategories ?? this.exerciseCategories,
      equipment: equipment ?? this.equipment,
      searchTerm: searchTerm ?? this.searchTerm,
      doesNeedUpdate: doesNeedUpdate ?? this._doesNeedUpdate,
    );
  }
}<|MERGE_RESOLUTION|>--- conflicted
+++ resolved
@@ -56,11 +56,7 @@
   List<ExerciseCategory> _categories = [];
   List<Muscle> _muscles = [];
   List<Equipment> _equipment = [];
-<<<<<<< HEAD
-
-=======
   List<Language> _languages = [];
->>>>>>> 3344532b
   Filters? _filters;
   Filters? get filters => _filters;
   set filters(Filters? newFilters) {
@@ -117,10 +113,8 @@
         filters!.searchTerm.length <= 1 ? items : await searchExercise(filters!.searchTerm);
 
     // Filter by exercise category and equipment (REPLACE WITH HTTP REQUEST)
-<<<<<<< HEAD
     filteredExercises = filteredItems.where((exercise) {
-      final bool isInAnyCategory =
-          filters!.exerciseCategories.selected.contains(exercise.categoryObj);
+      final bool isInAnyCategory = filters!.exerciseCategories.selected.contains(exercise.category);
 
       final bool doesContainAnyEquipment = filters!.equipment.selected.any(
         (selectedEquipment) => exercise.equipment.contains(selectedEquipment),
@@ -129,11 +123,6 @@
       return (isInAnyCategory || filters!.exerciseCategories.selected.length == 0) &&
           (doesContainAnyEquipment || filters!.equipment.selected.length == 0);
     }).toList();
-=======
-    return items
-        .where((exercise) => filters!.exerciseCategories.selected.contains(exercise.category))
-        .toList();
->>>>>>> 3344532b
   }
 
   /// Clears all lists
@@ -311,16 +300,6 @@
     final prefs = await SharedPreferences.getInstance();
 
     if (prefs.containsKey(PREFS_EXERCISES)) {
-<<<<<<< HEAD
-      final exerciseData = json.decode(prefs.getString(PREFS_EXERCISES)!);
-      if (DateTime.parse(exerciseData['expiresIn']).isAfter(DateTime.now())) {
-        exerciseData['exercises'].forEach((e) => _exercises.add(Exercise.fromJson(e)));
-        exerciseData['equipment'].forEach((e) => _equipment.add(Equipment.fromJson(e)));
-        exerciseData['muscles'].forEach((e) => _muscles.add(Muscle.fromJson(e)));
-        exerciseData['categories'].forEach((e) => _categories.add(ExerciseCategory.fromJson(e)));
-        _initFilters();
-        log("Read ${exerciseData['exercises'].length} exercises from cache. Valid till ${exerciseData['expiresIn']}");
-=======
       final cacheData = json.decode(prefs.getString(PREFS_EXERCISES)!);
       if (DateTime.parse(cacheData['expiresIn']).isAfter(DateTime.now())) {
         cacheData['equipment'].forEach((e) => _equipment.add(Equipment.fromJson(e)));
@@ -335,8 +314,8 @@
           );
           _exerciseBases.add(base);
         });
+        _initFilters();
         log("Read ${_exerciseBases.length} exercises from cache. Valid till ${cacheData['expiresIn']}");
->>>>>>> 3344532b
         return;
       }
     }
@@ -390,15 +369,10 @@
         'exercise-translations': exerciseTranslations.map((e) => e.toJson()).toList(),
         'bases': _exerciseBases.map((e) => e.toJson()).toList(),
       };
-<<<<<<< HEAD
-      log("Saved ${_exercises.length} exercises from cache. Valid till ${exerciseData['expiresIn']}");
-
-      prefs.setString(PREFS_EXERCISES, json.encode(exerciseData));
+      log("Saved ${_exercises.length} exercises from cache. Valid till ${cacheData['expiresIn']}");
+
+      prefs.setString(PREFS_EXERCISES, json.encode(cacheData));
       _initFilters();
-=======
-      log("Saved ${_exerciseBases.length} exercises to cache. Valid till ${cacheData['expiresIn']}");
-      prefs.setString(PREFS_EXERCISES, json.encode(cacheData));
->>>>>>> 3344532b
       notifyListeners();
     } on MissingRequiredKeysException catch (error) {
       log(error.missingKeys.toString());
