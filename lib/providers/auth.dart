/*
 * This file is part of wger Workout Manager <https://github.com/wger-project>.
 * Copyright (C) 2020, 2021 wger Team
 *
 * wger Workout Manager is free software: you can redistribute it and/or modify
 * it under the terms of the GNU Affero General Public License as published by
 * the Free Software Foundation, either version 3 of the License, or
 * (at your option) any later version.
 *
 * This program is distributed in the hope that it will be useful,
 * but WITHOUT ANY WARRANTY; without even the implied warranty of
 * MERCHANTABILITY or FITNESS FOR A PARTICULAR PURPOSE.  See the
 * GNU Affero General Public License for more details.
 *
 * You should have received a copy of the GNU Affero General Public License
 * along with this program.  If not, see <http://www.gnu.org/licenses/>.
 */

import 'dart:async';
import 'dart:convert';
import 'dart:io';

import 'package:flutter/cupertino.dart';
import 'package:flutter/material.dart';
import 'package:flutter/widgets.dart';
import 'package:http/http.dart' as http;
import 'package:logging/logging.dart';
import 'package:package_info_plus/package_info_plus.dart';
import 'package:version/version.dart';
import 'package:wger/exceptions/http_exception.dart';
import 'package:wger/helpers/consts.dart';
import 'package:wger/helpers/shared_preferences.dart';

import 'helpers.dart';

enum LoginActions {
  update,
  proceed,
}

enum AuthState {
  updateRequired,
  loggedIn,
  loggedOut,
}

class AuthProvider with ChangeNotifier {
  final _logger = Logger('AuthProvider');

  String? token;
  String? serverUrl;
  String? serverVersion;
  PackageInfo? applicationVersion;
  Map<String, String> metadata = {};
  AuthState state = AuthState.loggedOut;

  static const MIN_APP_VERSION_URL = 'min-app-version';
  static const SERVER_VERSION_URL = 'version';
  static const REGISTRATION_URL = 'register';
  static const LOGIN_URL = 'login';

  late http.Client client;

  AuthProvider([http.Client? client]) {
    this.client = client ?? http.Client();
  }

  /// flag to indicate that the application has successfully loaded all initial data
  bool dataInit = false;

  bool get isAuth {
    return token != null;
  }

  /// Server application version
  Future<void> setServerVersion() async {
    final response = await client.get(makeUri(serverUrl!, SERVER_VERSION_URL));
    serverVersion = json.decode(response.body);
  }

  /// (flutter) Application version
  Future<void> setApplicationVersion() async {
    applicationVersion = await PackageInfo.fromPlatform();
  }

  Future<void> initVersions(String serverUrl) async {
    this.serverUrl = serverUrl;
    await setApplicationVersion();
    await setServerVersion();
  }

  /// Checking if there is a new version of the application.
  Future<bool> applicationUpdateRequired([String? version]) async {
    final applicationCurrentVersion = version ?? applicationVersion!.version;
    final response = await client.get(makeUri(serverUrl!, MIN_APP_VERSION_URL));
    final currentVersion = Version.parse(applicationCurrentVersion);
    final requiredAppVersion = Version.parse(jsonDecode(response.body));

    final result = requiredAppVersion > currentVersion;
    _logger.fine('Application update required: $result');

    return result;
  }

  /// Registers a new user
  Future<Map<String, LoginActions>> register({
    required String username,
    required String password,
    required String email,
    required String serverUrl,
    String locale = 'en',
  }) async {
    // Register
    final Map<String, String> data = {
      'username': username,
      'password': password,
    };
    if (email != '') {
      data['email'] = email;
    }
    final response = await client.post(
      makeUri(serverUrl, REGISTRATION_URL),
      headers: {
        HttpHeaders.contentTypeHeader: 'application/json; charset=UTF-8',
        HttpHeaders.userAgentHeader: getAppNameHeader(),
        HttpHeaders.acceptLanguageHeader: locale,
      },
      body: json.encode(data),
    );

    if (response.statusCode >= 400) {
      throw WgerHttpException(response.body);
    }

    return login(username, password, serverUrl);
  }

  /// Authenticates a user
  Future<Map<String, LoginActions>> login(
    String username,
    String password,
    String serverUrl,
  ) async {
    await logout(shouldNotify: false);

    final response = await client.post(
      makeUri(serverUrl, LOGIN_URL),
      headers: {
        HttpHeaders.contentTypeHeader: 'application/json; charset=UTF-8',
        HttpHeaders.userAgentHeader: getAppNameHeader(),
      },
      body: json.encode({'username': username, 'password': password}),
    );
    final responseData = json.decode(response.body);

    if (response.statusCode >= 400) {
      throw WgerHttpException(response.body);
    }

    await initVersions(serverUrl);

    // If update is required don't log in user
    if (await applicationUpdateRequired()) {
      return {'action': LoginActions.update};
    }

    // Log user in
    token = responseData['token'];
    state = AuthState.loggedIn;
    notifyListeners();

    // store login data in shared preferences
    final prefs = PreferenceHelper.asyncPref;
    final userData = json.encode({
      'token': token,
      'serverUrl': this.serverUrl,
    });
    final serverData = json.encode({'serverUrl': this.serverUrl});

    prefs.setString(PREFS_USER, userData);
    prefs.setString(PREFS_LAST_SERVER, serverData);
    return {'action': LoginActions.proceed};
  }

  /// Loads the last server URL from which the user successfully logged in
  Future<String> getServerUrlFromPrefs() async {
    final prefs = PreferenceHelper.asyncPref;
    if (!(await prefs.containsKey(PREFS_LAST_SERVER))) {
      return DEFAULT_SERVER_PROD;
    }

    final userData = json.decode((await prefs.getString(PREFS_LAST_SERVER))!);
    return userData['serverUrl'] as String;
  }

<<<<<<< HEAD
  /// Tries to auto-login the user with the stored token
  Future<void> tryAutoLogin() async {
    final prefs = await SharedPreferences.getInstance();
    if (!prefs.containsKey(PREFS_USER)) {
      _logger.info('autologin failed, no saved user data');
      state = AuthState.loggedOut;
      return;
    }

    final userData = json.decode(prefs.getString(PREFS_USER)!);

    if (!userData.containsKey('token') || !userData.containsKey('serverUrl')) {
      _logger.info('autologin failed, no token or serverUrl');
      state = AuthState.loggedOut;
      return;
    }

    token = userData['token'];
    serverUrl = userData['serverUrl'];

    if (token == null || serverUrl == null) {
      _logger.info('autologin failed, token or serverUrl is null');
      state = AuthState.loggedOut;
      return;
    }
=======
  Future<bool> tryAutoLogin() async {
    final prefs = PreferenceHelper.asyncPref;
    if (!(await prefs.containsKey(PREFS_USER))) {
      _logger.info('autologin failed');
      return false;
    }
    final extractedUserData = json.decode((await prefs.getString(PREFS_USER))!);
>>>>>>> bc45e46b

    // // Try to talk to a URL using the token, if this doesn't work, log out
    final response = await client.head(
      makeUri(serverUrl!, 'routine'),
      headers: {
        HttpHeaders.contentTypeHeader: 'application/json; charset=UTF-8',
        HttpHeaders.userAgentHeader: getAppNameHeader(),
        HttpHeaders.authorizationHeader: 'Token $token'
      },
    );
    if (response.statusCode != 200) {
      _logger.info('autologin failed, statusCode: ${response.statusCode}');
      await logout();
      return;
    }

    await initVersions(serverUrl!);

    // If update is required don't log in user
    if (await applicationUpdateRequired()) {
      state = AuthState.updateRequired;
    } else {
      state = AuthState.loggedIn;
      _logger.info('autologin successful');
    }

    notifyListeners();
  }

  Future<void> logout({bool shouldNotify = true}) async {
    _logger.fine('logging out');
    token = null;
    serverUrl = null;
    dataInit = false;
    state = AuthState.loggedOut;

    if (shouldNotify) {
      notifyListeners();
    }

    final prefs = PreferenceHelper.asyncPref;
    prefs.remove(PREFS_USER);
  }

  /// Returns the application name and version
  ///
  /// This is used in the headers when talking to the API
  String getAppNameHeader() {
    String out = '';
    if (applicationVersion != null) {
      out = '/${applicationVersion!.version} '
          '(${applicationVersion!.packageName}; '
          'build: ${applicationVersion!.buildNumber})'
          ' - https://github.com/wger-project';
    }
    return 'wger App$out';
  }
}<|MERGE_RESOLUTION|>--- conflicted
+++ resolved
@@ -193,17 +193,16 @@
     return userData['serverUrl'] as String;
   }
 
-<<<<<<< HEAD
   /// Tries to auto-login the user with the stored token
   Future<void> tryAutoLogin() async {
-    final prefs = await SharedPreferences.getInstance();
-    if (!prefs.containsKey(PREFS_USER)) {
+    final prefs = PreferenceHelper.asyncPref;
+    if (!(await prefs.containsKey(PREFS_USER))) {
       _logger.info('autologin failed, no saved user data');
       state = AuthState.loggedOut;
       return;
     }
 
-    final userData = json.decode(prefs.getString(PREFS_USER)!);
+    final userData = json.decode((await prefs.getString(PREFS_USER))!);
 
     if (!userData.containsKey('token') || !userData.containsKey('serverUrl')) {
       _logger.info('autologin failed, no token or serverUrl');
@@ -219,15 +218,6 @@
       state = AuthState.loggedOut;
       return;
     }
-=======
-  Future<bool> tryAutoLogin() async {
-    final prefs = PreferenceHelper.asyncPref;
-    if (!(await prefs.containsKey(PREFS_USER))) {
-      _logger.info('autologin failed');
-      return false;
-    }
-    final extractedUserData = json.decode((await prefs.getString(PREFS_USER))!);
->>>>>>> bc45e46b
 
     // // Try to talk to a URL using the token, if this doesn't work, log out
     final response = await client.head(
