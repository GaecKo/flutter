/*
 * This file is part of wger Workout Manager <https://github.com/wger-project>.
 * Copyright (C) 2020, 2021 wger Team
 *
 * wger Workout Manager is free software: you can redistribute it and/or modify
 * it under the terms of the GNU Affero General Public License as published by
 * the Free Software Foundation, either version 3 of the License, or
 * (at your option) any later version.
 *
 * This program is distributed in the hope that it will be useful,
 * but WITHOUT ANY WARRANTY; without even the implied warranty of
 * MERCHANTABILITY or FITNESS FOR A PARTICULAR PURPOSE.  See the
 * GNU Affero General Public License for more details.
 *
 * You should have received a copy of the GNU Affero General Public License
 * along with this program.  If not, see <http://www.gnu.org/licenses/>.
 */

import 'dart:async';
import 'dart:convert';
import 'dart:io';

import 'package:flutter/cupertino.dart';
import 'package:flutter/material.dart';
import 'package:flutter/widgets.dart';
import 'package:http/http.dart' as http;
import 'package:logging/logging.dart';
import 'package:package_info_plus/package_info_plus.dart';
import 'package:shared_preferences/shared_preferences.dart';
import 'package:version/version.dart';
import 'package:wger/exceptions/http_exception.dart';
import 'package:wger/helpers/consts.dart';

import 'helpers.dart';

enum LoginActions {
  update,
  proceed,
}

class AuthProvider with ChangeNotifier {
  final _logger = Logger('AuthProvider');

  String? token;
  String? serverUrl;
  String? serverVersion;
  PackageInfo? applicationVersion;
  Map<String, String> metadata = {};

  static const MIN_APP_VERSION_URL = 'min-app-version';
  static const SERVER_VERSION_URL = 'version';
  static const REGISTRATION_URL = 'register';
  static const LOGIN_URL = 'login';

  late http.Client client;

  AuthProvider([http.Client? client, bool? checkMetadata]) {
    this.client = client ?? http.Client();
  }

  /// flag to indicate that the application has successfully loaded all initial data
  bool dataInit = false;

  bool get isAuth {
    return token != null;
  }

  /// Server application version
  Future<void> setServerVersion() async {
    final response = await client.get(makeUri(serverUrl!, SERVER_VERSION_URL));
    serverVersion = json.decode(response.body);
  }

  /// (flutter) Application version
  Future<void> setApplicationVersion() async {
    applicationVersion = await PackageInfo.fromPlatform();
  }

  Future<void> initVersions(String serverUrl) async {
    this.serverUrl = serverUrl;
    await setApplicationVersion();
    await setServerVersion();
  }

  /// Checking if there is a new version of the application.
  Future<bool> applicationUpdateRequired([
    String? version,
    Map<String, String>? metadata,
  ]) async {
    metadata ??= this.metadata;

    if (!metadata.containsKey(MANIFEST_KEY_CHECK_UPDATE) ||
        metadata[MANIFEST_KEY_CHECK_UPDATE] == 'false') {
      return false;
    }

    final applicationCurrentVersion = version ?? applicationVersion!.version;
    final response = await client.get(makeUri(serverUrl!, MIN_APP_VERSION_URL));
    final currentVersion = Version.parse(applicationCurrentVersion);
    final requiredAppVersion = Version.parse(jsonDecode(response.body));

    return requiredAppVersion > currentVersion;
  }

  /// Registers a new user
  Future<Map<String, LoginActions>> register({
    required String username,
    required String password,
    required String email,
    required String serverUrl,
    String locale = 'en',
  }) async {
    // Register
    final Map<String, String> data = {
      'username': username,
      'password': password,
    };
    if (email != '') {
      data['email'] = email;
    }
    final response = await client.post(
      makeUri(serverUrl, REGISTRATION_URL),
      headers: {
        HttpHeaders.contentTypeHeader: 'application/json; charset=UTF-8',
        HttpHeaders.userAgentHeader: getAppNameHeader(),
        HttpHeaders.acceptLanguageHeader: locale,
      },
      body: json.encode(data),
    );

    if (response.statusCode >= 400) {
      throw WgerHttpException(response.body);
    }
<<<<<<< HEAD
    // If update is required don't log in user
    if (await applicationUpdateRequired()) {
      return {'action': LoginActions.update};
    }
=======
>>>>>>> 73ac0225

    return login(username, password, serverUrl);
  }

  /// Authenticates a user
  Future<Map<String, LoginActions>> login(
    String username,
    String password,
    String serverUrl,
  ) async {
    await logout(shouldNotify: false);

    final response = await client.post(
      makeUri(serverUrl, LOGIN_URL),
      headers: {
        HttpHeaders.contentTypeHeader: 'application/json; charset=UTF-8',
        HttpHeaders.userAgentHeader: getAppNameHeader(),
      },
      body: json.encode({'username': username, 'password': password}),
    );
    final responseData = json.decode(response.body);

    if (response.statusCode >= 400) {
      throw WgerHttpException(response.body);
    }

    await initVersions(serverUrl);

    // If update is required don't log in user
    if (await applicationUpdateRequired(
      applicationVersion!.version,
      {MANIFEST_KEY_CHECK_UPDATE: 'true'},
    )) {
      return {'action': LoginActions.update};
    }

    // Log user in
    token = responseData['token'];
    notifyListeners();

    // store login data in shared preferences
    final prefs = await SharedPreferences.getInstance();
    final userData = json.encode({
      'token': token,
      'serverUrl': this.serverUrl,
    });
    final serverData = json.encode({'serverUrl': this.serverUrl});

    prefs.setString(PREFS_USER, userData);
    prefs.setString(PREFS_LAST_SERVER, serverData);
    return {'action': LoginActions.proceed};
  }

  /// Loads the last server URL from which the user successfully logged in
  Future<String> getServerUrlFromPrefs() async {
    final prefs = await SharedPreferences.getInstance();
    if (!prefs.containsKey(PREFS_LAST_SERVER)) {
      return DEFAULT_SERVER_PROD;
    }

    final userData = json.decode(prefs.getString(PREFS_LAST_SERVER)!);
    return userData['serverUrl'] as String;
  }

  Future<bool> tryAutoLogin() async {
    final prefs = await SharedPreferences.getInstance();
    if (!prefs.containsKey(PREFS_USER)) {
      _logger.info('autologin failed');
      return false;
    }
    final extractedUserData = json.decode(prefs.getString(PREFS_USER)!);

    token = extractedUserData['token'];
    serverUrl = extractedUserData['serverUrl'];

    _logger.info('autologin successful');
    setApplicationVersion();
    setServerVersion();
    notifyListeners();
    //_autoLogout();
    return true;
  }

  Future<void> logout({bool shouldNotify = true}) async {
    _logger.fine('logging out');
    token = null;
    serverUrl = null;
    dataInit = false;

    if (shouldNotify) {
      notifyListeners();
    }

    final prefs = await SharedPreferences.getInstance();
    prefs.remove(PREFS_USER);
  }

  /// Returns the application name and version
  ///
  /// This is used in the headers when talking to the API
  String getAppNameHeader() {
    String out = '';
    if (applicationVersion != null) {
      out = '/${applicationVersion!.version} '
          '(${applicationVersion!.packageName}; '
          'build: ${applicationVersion!.buildNumber})';
    }
    return 'wger App$out';
  }
}<|MERGE_RESOLUTION|>--- conflicted
+++ resolved
@@ -131,13 +131,6 @@
     if (response.statusCode >= 400) {
       throw WgerHttpException(response.body);
     }
-<<<<<<< HEAD
-    // If update is required don't log in user
-    if (await applicationUpdateRequired()) {
-      return {'action': LoginActions.update};
-    }
-=======
->>>>>>> 73ac0225
 
     return login(username, password, serverUrl);
   }
