--- conflicted
+++ resolved
@@ -191,11 +191,8 @@
     }
 
     // Log user in
-<<<<<<< HEAD
-=======
     token = responseData['token'];
     state = AuthState.loggedIn;
->>>>>>> 4a111ec8
     notifyListeners();
 
     // store login data in shared preferences
