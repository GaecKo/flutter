--- conflicted
+++ resolved
@@ -196,11 +196,7 @@
           Text(
             widget.day.isRest ? i18n.restDay : widget.day.name,
             style: Theme.of(context).textTheme.titleLarge,
-<<<<<<< HEAD
-            key: ValueKey('day-title-${widget.day.id}'),
-=======
             key: ValueKey('day-title-${widget.day.id!}'),
->>>>>>> 5e389664
           ),
           SwitchListTile(
             key: const Key('field-is-rest-day'),
