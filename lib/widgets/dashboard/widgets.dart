/*
 * This file is part of wger Workout Manager <https://github.com/wger-project>.
 * Copyright (C) 2020, 2021 wger Team
 *
 * wger Workout Manager is free software: you can redistribute it and/or modify
 * it under the terms of the GNU Affero General Public License as published by
 * the Free Software Foundation, either version 3 of the License, or
 * (at your option) any later version.
 *
 * wger Workout Manager is distributed in the hope that it will be useful,
 * but WITHOUT ANY WARRANTY; without even the implied warranty of
 * MERCHANTABILITY or FITNESS FOR A PARTICULAR PURPOSE.  See the
 * GNU Affero General Public License for more details.
 *
 * You should have received a copy of the GNU Affero General Public License
 * along with this program.  If not, see <http://www.gnu.org/licenses/>.
 */

import 'package:carousel_slider/carousel_slider.dart';
import 'package:flutter/material.dart';
import 'package:flutter_gen/gen_l10n/app_localizations.dart';
import 'package:font_awesome_flutter/font_awesome_flutter.dart';
import 'package:intl/intl.dart';
import 'package:provider/provider.dart';
import 'package:wger/models/nutrition/nutritional_plan.dart';
import 'package:wger/models/workouts/workout_plan.dart';
import 'package:wger/providers/body_weight.dart';
import 'package:wger/providers/measurement.dart';
import 'package:wger/providers/nutrition.dart';
import 'package:wger/providers/workout_plans.dart';
import 'package:wger/screens/form_screen.dart';
import 'package:wger/screens/gym_mode.dart';
import 'package:wger/screens/measurement_categories_screen.dart';
import 'package:wger/screens/nutritional_plan_screen.dart';
import 'package:wger/screens/weight_screen.dart';
import 'package:wger/screens/workout_plan_screen.dart';
import 'package:wger/theme/theme.dart';
import 'package:wger/widgets/measurements/charts.dart';
import 'package:wger/widgets/core/core.dart';
import 'package:wger/widgets/measurements/categories_card.dart';
import 'package:wger/widgets/measurements/forms.dart';
import 'package:wger/widgets/nutrition/charts.dart';
import 'package:wger/widgets/nutrition/forms.dart';
import 'package:wger/widgets/weight/forms.dart';
import 'package:wger/widgets/workouts/forms.dart';

class DashboardNutritionWidget extends StatefulWidget {
  @override
  _DashboardNutritionWidgetState createState() => _DashboardNutritionWidgetState();
}

class _DashboardNutritionWidgetState extends State<DashboardNutritionWidget> {
  NutritionalPlan? _plan;
  var _showDetail = false;
  bool _hasContent = false;

  @override
  void initState() {
    super.initState();
    _plan = Provider.of<NutritionPlansProvider>(context, listen: false).currentPlan;
    _hasContent = _plan != null;
  }

  List<Widget> getContent() {
    final List<Widget> out = [];

    if (!_hasContent) {
      return out;
    }

    for (final meal in _plan!.meals) {
      out.add(
        Row(
          children: [
            Expanded(
              child: Text(
                meal.time!.format(context),
                style: const TextStyle(fontWeight: FontWeight.bold),
                //textAlign: TextAlign.left,
              ),
            ),
            Row(
              mainAxisAlignment: MainAxisAlignment.spaceAround,
              mainAxisSize: MainAxisSize.min,
              children: [
                MutedText(
                    '${AppLocalizations.of(context).energyShort} ${meal.nutritionalValues.energy.toStringAsFixed(0)}${AppLocalizations.of(context).kcal}'),
                const MutedText(' / '),
                MutedText(
                    '${AppLocalizations.of(context).proteinShort} ${meal.nutritionalValues.protein.toStringAsFixed(0)}${AppLocalizations.of(context).g}'),
                const MutedText(' / '),
                MutedText(
                    '${AppLocalizations.of(context).carbohydratesShort} ${meal.nutritionalValues.carbohydrates.toStringAsFixed(0)}${AppLocalizations.of(context).g}'),
                const MutedText(' / '),
                MutedText(
                    '${AppLocalizations.of(context).fatShort} ${meal.nutritionalValues.fat.toStringAsFixed(0)}${AppLocalizations.of(context).g} '),
              ],
            ),
            IconButton(
              icon: const Icon(Icons.history_edu),
              color: wgerPrimaryButtonColor,
              onPressed: () {
                Provider.of<NutritionPlansProvider>(context, listen: false).logMealToDiary(meal);
                ScaffoldMessenger.of(context).showSnackBar(
                  SnackBar(
                    content: Text(
                      AppLocalizations.of(context).mealLogged,
                      textAlign: TextAlign.center,
                    ),
                  ),
                );
              },
            ),
          ],
        ),
      );
      out.add(const SizedBox(height: 5));

      if (_showDetail) {
        for (final item in meal.mealItems) {
          out.add(
            Column(
              mainAxisAlignment: MainAxisAlignment.start,
              children: [
                Row(
                  children: [
                    Flexible(
                      child: Text(
                        item.ingredientObj.name,
                        overflow: TextOverflow.ellipsis,
                      ),
                    ),
                    const SizedBox(width: 5),
                    Text('${item.amount.toStringAsFixed(0)} ${AppLocalizations.of(context).g}'),
                  ],
                ),
              ],
            ),
          );
        }
        out.add(const SizedBox(height: 10));
      }
      out.add(const Divider());
    }

    return out;
  }

  Widget getTrailing() {
    if (!_hasContent) {
      return const Text('');
    }

    return _showDetail ? const Icon(Icons.expand_less) : const Icon(Icons.expand_more);
  }

  @override
  Widget build(BuildContext context) {
    return Card(
      child: Column(
        children: [
          ListTile(
            title: Text(
              _hasContent ? _plan!.description : AppLocalizations.of(context).nutritionalPlan,
              style: Theme.of(context).textTheme.headlineSmall,
            ),
            subtitle: Text(
              _hasContent
                  ? DateFormat.yMd(Localizations.localeOf(context).languageCode)
                      .format(_plan!.creationDate)
                  : '',
            ),
            leading: Icon(
              Icons.restaurant,
              color: Theme.of(context).textTheme.headlineSmall!.color,
            ),
            trailing: getTrailing(),
            onTap: () {
              setState(() {
                _showDetail = !_showDetail;
              });
            },
          ),
          if (_hasContent)
            Column(
              children: [
                ...getContent(),
                Container(
                  padding: const EdgeInsets.all(15),
                  height: 180,
                  child: FlNutritionalPlanPieChartWidget(_plan!.nutritionalValues),
                )
              ],
            )
          else
            NothingFound(
              AppLocalizations.of(context).noNutritionalPlans,
              AppLocalizations.of(context).newNutritionalPlan,
              PlanForm(),
            ),
          if (_hasContent)
            Row(
              mainAxisAlignment: MainAxisAlignment.spaceBetween,
              children: <Widget>[
                TextButton(
                  child: Text(AppLocalizations.of(context).logIngredient),
                  onPressed: () {
                    Navigator.pushNamed(
                      context,
                      FormScreen.routeName,
                      arguments: FormScreenArguments(
                        AppLocalizations.of(context).logIngredient,
                        IngredientLogForm(_plan!),
                        hasListView: true,
                      ),
                    );
                  },
                ),
                TextButton(
                  child: Text(AppLocalizations.of(context).goToDetailPage),
                  onPressed: () {
                    Navigator.of(context)
                        .pushNamed(NutritionalPlanScreen.routeName, arguments: _plan);
                  },
                ),
              ],
            ),
        ],
      ),
    );
  }
}

class DashboardWeightWidget extends StatefulWidget {
  @override
  _DashboardWeightWidgetState createState() => _DashboardWeightWidgetState();
}

class _DashboardWeightWidgetState extends State<DashboardWeightWidget> {
  late BodyWeightProvider weightEntriesData;

  @override
  Widget build(BuildContext context) {
    weightEntriesData = Provider.of<BodyWeightProvider>(context, listen: false);

    return Consumer<BodyWeightProvider>(
      builder: (context, workoutProvider, child) => Card(
        child: Column(
          mainAxisSize: MainAxisSize.min,
          children: [
            ListTile(
              title: Text(
                AppLocalizations.of(context).weight,
                style: Theme.of(context).textTheme.headlineSmall,
              ),
              leading: FaIcon(
                FontAwesomeIcons.weightScale,
                color: Theme.of(context).textTheme.headlineSmall!.color,
              ),
            ),
            Column(
              children: [
                if (weightEntriesData.items.isNotEmpty)
                  Column(
                    children: [
                      Container(
                        height: 200,
                        child: MeasurementChartWidgetFl(weightEntriesData.items
                            .map((e) => MeasurementChartEntry(e.weight, e.date))
                            .toList()),
                      ),
                      Row(
                        mainAxisAlignment: MainAxisAlignment.spaceBetween,
                        children: <Widget>[
                          TextButton(
                              child: Text(AppLocalizations.of(context).goToDetailPage),
                              onPressed: () {
                                Navigator.of(context).pushNamed(WeightScreen.routeName);
                              }),
                          IconButton(
                            icon: const Icon(Icons.add),
                            onPressed: () async {
                              Navigator.pushNamed(
                                context,
                                FormScreen.routeName,
                                arguments: FormScreenArguments(
                                  AppLocalizations.of(context).newEntry,
                                  WeightForm(),
                                ),
                              );
                            },
                          ),
                        ],
                      ),
                    ],
                  )
                else
                  NothingFound(
                    AppLocalizations.of(context).noWeightEntries,
                    AppLocalizations.of(context).newEntry,
                    WeightForm(),
                  ),
              ],
            ),
          ],
        ),
      ),
    );
  }
}

class DashboardMeasurementWidget extends StatefulWidget {
  @override
  _DashboardMeasurementWidgetState createState() => _DashboardMeasurementWidgetState();
}

class _DashboardMeasurementWidgetState extends State<DashboardMeasurementWidget> {
  int _current = 0;
  final CarouselController _controller = CarouselController();

  @override
  Widget build(BuildContext context) {
    final provider = Provider.of<MeasurementProvider>(context, listen: false);

    final items = provider.categories
        .map<Widget>(
          (item) => CategoriesCard(
            item,
            elevation: 0,
          ),
        )
        .toList();
    if (items.isNotEmpty) {
      items.add(
        NothingFound(
          AppLocalizations.of(context).moreMeasurementEntries,
          AppLocalizations.of(context).newEntry,
          MeasurementCategoryForm(),
        ),
      );
    }
    return Consumer<MeasurementProvider>(
<<<<<<< HEAD
      builder: (context, workoutProvider, child) => Card(
        child: Column(
          mainAxisSize: MainAxisSize.min,
          children: [
            ListTile(
              title: Text(
                AppLocalizations.of(context).measurements,
                style: Theme.of(context).textTheme.headlineSmall,
              ),
              leading: FaIcon(
                FontAwesomeIcons.chartLine,
                color: Theme.of(context).textTheme.headlineSmall!.color,
              ),
              trailing: IconButton(
                icon: const Icon(Icons.arrow_forward),
                onPressed: () => Navigator.pushNamed(
                  context,
                  MeasurementCategoriesScreen.routeName,
                ),
              ),
            ),
            Column(
              children: [
                if (items.isNotEmpty)
                  Column(
                    children: [
                      CarouselSlider(
                        items: items,
                        carouselController: _controller,
                        options: CarouselOptions(
                          autoPlay: false,
                          enlargeCenterPage: false,
                          viewportFraction: 1,
                          enableInfiniteScroll: false,
                          aspectRatio: 1.1,
                          onPageChanged: (index, reason) {
                            setState(() {
                              _current = index;
                            });
                          },
                        ),
                      ),
                      Padding(
                        padding: const EdgeInsets.only(bottom: 10),
                        child: Row(
                          mainAxisAlignment: MainAxisAlignment.center,
                          children: items.asMap().entries.map((entry) {
                            return GestureDetector(
                              onTap: () => _controller.animateToPage(entry.key),
                              child: Container(
                                width: 12.0,
                                height: 12.0,
                                margin: const EdgeInsets.symmetric(vertical: 8.0, horizontal: 4.0),
                                decoration: BoxDecoration(
                                  shape: BoxShape.circle,
                                  color: Theme.of(context)
                                      .textTheme
                                      .headlineSmall!
                                      .color!
                                      .withOpacity(_current == entry.key ? 0.9 : 0.4),
                                ),
                              ),
                            );
                          }).toList(),
                        ),
                      ),
                    ],
                  )
                else
                  NothingFound(
                    AppLocalizations.of(context).noMeasurementEntries,
                    AppLocalizations.of(context).newEntry,
                    MeasurementCategoryForm(),
=======
        builder: (context, workoutProvider, child) => Card(
              child: Column(
                mainAxisSize: MainAxisSize.min,
                children: [
                  ListTile(
                    title: Text(
                      AppLocalizations.of(context).measurements,
                      style: Theme.of(context).textTheme.headline4,
                    ),
                    leading: const FaIcon(
                      FontAwesomeIcons.weight,
                      color: Colors.black,
                    ),
                    trailing: IconButton(
                      icon: const Icon(Icons.arrow_forward),
                      onPressed: () => Navigator.pushNamed(
                        context,
                        MeasurementCategoriesScreen.routeName,
                      ),
                    ),
>>>>>>> 09f60fe4
                  ),
                  Column(
                    children: [
                      if (items.isNotEmpty)
                        Column(children: [
                          CarouselSlider(
                            items: items,
                            carouselController: _controller,
                            options: CarouselOptions(
                                autoPlay: false,
                                enlargeCenterPage: false,
                                viewportFraction: 1,
                                enableInfiniteScroll: false,
                                aspectRatio: 1.1,
                                onPageChanged: (index, reason) {
                                  setState(() {
                                    _current = index;
                                  });
                                }),
                          ),
                          Padding(
                            padding: const EdgeInsets.only(bottom: 10),
                            child: Row(
                              mainAxisAlignment: MainAxisAlignment.center,
                              children: items.asMap().entries.map(
                                (entry) {
                                  return GestureDetector(
                                    onTap: () => _controller.animateToPage(entry.key),
                                    child: Container(
                                      width: 12.0,
                                      height: 12.0,
                                      margin: EdgeInsets.symmetric(vertical: 8.0, horizontal: 4.0),
                                      decoration: BoxDecoration(
                                          shape: BoxShape.circle,
                                          color: (Theme.of(context).brightness == Brightness.dark
                                                  ? Colors.white
                                                  : wgerPrimaryColor)
                                              .withOpacity(_current == entry.key ? 0.9 : 0.4)),
                                    ),
                                  );
                                },
                              ).toList(),
                            ),
                          ),
                        ])
                      else
                        NothingFound(
                          AppLocalizations.of(context).noMeasurementEntries,
                          AppLocalizations.of(context).newEntry,
                          MeasurementCategoryForm(),
                        ),
                    ],
                  ),
                ],
              ),
            ));
  }
}

class DashboardWorkoutWidget extends StatefulWidget {
  @override
  _DashboardWorkoutWidgetState createState() => _DashboardWorkoutWidgetState();
}

class _DashboardWorkoutWidgetState extends State<DashboardWorkoutWidget> {
  var _showDetail = false;
  bool _hasContent = false;

  WorkoutPlan? _workoutPlan;

  @override
  void initState() {
    super.initState();
    _workoutPlan = context.read<WorkoutPlansProvider>().activePlan;
    _hasContent = _workoutPlan != null;
  }

  Widget getTrailing() {
    if (!_hasContent) {
      return const Text('');
    }

    return _showDetail ? const Icon(Icons.expand_less) : const Icon(Icons.expand_more);
  }

  List<Widget> getContent() {
    final List<Widget> out = [];

    if (!_hasContent) {
      return out;
    }

    for (final day in _workoutPlan!.days) {
      out.add(SizedBox(
        width: double.infinity,
        child: Row(
          children: [
            Expanded(
              child: Text(
                day.description,
                style: const TextStyle(fontWeight: FontWeight.bold),
                overflow: TextOverflow.ellipsis,
              ),
            ),
            Expanded(
              child: MutedText(
                day.getDaysText,
                textAlign: TextAlign.right,
              ),
            ),
            IconButton(
              icon: const Icon(Icons.play_arrow),
              color: wgerPrimaryButtonColor,
              onPressed: () {
                Navigator.of(context).pushNamed(GymModeScreen.routeName, arguments: day);
              },
            ),
          ],
        ),
      ));

      for (final set in day.sets) {
        out.add(SizedBox(
          width: double.infinity,
          child: Column(
            crossAxisAlignment: CrossAxisAlignment.start,
            children: [
              ...set.settingsFiltered.map((s) {
                return _showDetail
                    ? Column(
                        children: [
                          Row(
                            crossAxisAlignment: CrossAxisAlignment.start,
                            children: [
                              Text(s.exerciseBaseObj
                                  .getExercise(Localizations.localeOf(context).languageCode)
                                  .name),
                              const SizedBox(width: 10),
                              MutedText(set.getSmartRepr(s.exerciseBaseObj).join('\n')),
                            ],
                          ),
                          const SizedBox(height: 10),
                        ],
                      )
                    : Container();
              }).toList(),
            ],
          ),
        ));
      }
      out.add(const Divider());
    }

    return out;
  }

  @override
  Widget build(BuildContext context) {
    return Card(
      child: Column(
        children: [
          ListTile(
            title: Text(
              _hasContent ? _workoutPlan!.name : AppLocalizations.of(context).labelWorkoutPlan,
              style: Theme.of(context).textTheme.headlineSmall,
            ),
            subtitle: Text(
              _hasContent
                  ? DateFormat.yMd(Localizations.localeOf(context).languageCode)
                      .format(_workoutPlan!.creationDate)
                  : '',
            ),
            leading: Icon(
              Icons.fitness_center_outlined,
              color: Theme.of(context).textTheme.headlineSmall!.color,
            ),
            trailing: getTrailing(),
            onTap: () {
              setState(() {
                _showDetail = !_showDetail;
              });
            },
          ),
          if (_hasContent)
            Container(
              padding: const EdgeInsets.only(left: 10),
              child: Column(
                children: [
                  ...getContent(),
                ],
              ),
            )
          else
            NothingFound(
              AppLocalizations.of(context).noWorkoutPlans,
              AppLocalizations.of(context).newWorkout,
              WorkoutForm(WorkoutPlan.empty()),
            ),
          if (_hasContent)
            Row(
              mainAxisAlignment: MainAxisAlignment.end,
              children: <Widget>[
                TextButton(
                  child: Text(AppLocalizations.of(context).goToDetailPage),
                  onPressed: () {
                    Navigator.of(context)
                        .pushNamed(WorkoutPlanScreen.routeName, arguments: _workoutPlan);
                  },
                ),
              ],
            )
        ],
      ),
    );
  }
}

class NothingFound extends StatelessWidget {
  final String _title;
  final String _titleForm;
  final Widget _form;

  const NothingFound(this._title, this._titleForm, this._form);

  @override
  Widget build(BuildContext context) {
    return SizedBox(
      height: 150,
      child: Column(
        mainAxisAlignment: MainAxisAlignment.center,
        children: [
          Text(_title),
          IconButton(
            iconSize: 30,
            icon: const Icon(
              Icons.add_box,
              color: wgerPrimaryButtonColor,
            ),
            onPressed: () async {
              Navigator.pushNamed(
                context,
                FormScreen.routeName,
                arguments: FormScreenArguments(
                  _titleForm,
                  _form,
                ),
              );
            },
          ),
        ],
      ),
    );
  }
}<|MERGE_RESOLUTION|>--- conflicted
+++ resolved
@@ -340,7 +340,6 @@
       );
     }
     return Consumer<MeasurementProvider>(
-<<<<<<< HEAD
       builder: (context, workoutProvider, child) => Card(
         child: Column(
           mainAxisSize: MainAxisSize.min,
@@ -414,84 +413,13 @@
                     AppLocalizations.of(context).noMeasurementEntries,
                     AppLocalizations.of(context).newEntry,
                     MeasurementCategoryForm(),
-=======
-        builder: (context, workoutProvider, child) => Card(
-              child: Column(
-                mainAxisSize: MainAxisSize.min,
-                children: [
-                  ListTile(
-                    title: Text(
-                      AppLocalizations.of(context).measurements,
-                      style: Theme.of(context).textTheme.headline4,
-                    ),
-                    leading: const FaIcon(
-                      FontAwesomeIcons.weight,
-                      color: Colors.black,
-                    ),
-                    trailing: IconButton(
-                      icon: const Icon(Icons.arrow_forward),
-                      onPressed: () => Navigator.pushNamed(
-                        context,
-                        MeasurementCategoriesScreen.routeName,
-                      ),
-                    ),
->>>>>>> 09f60fe4
                   ),
-                  Column(
-                    children: [
-                      if (items.isNotEmpty)
-                        Column(children: [
-                          CarouselSlider(
-                            items: items,
-                            carouselController: _controller,
-                            options: CarouselOptions(
-                                autoPlay: false,
-                                enlargeCenterPage: false,
-                                viewportFraction: 1,
-                                enableInfiniteScroll: false,
-                                aspectRatio: 1.1,
-                                onPageChanged: (index, reason) {
-                                  setState(() {
-                                    _current = index;
-                                  });
-                                }),
-                          ),
-                          Padding(
-                            padding: const EdgeInsets.only(bottom: 10),
-                            child: Row(
-                              mainAxisAlignment: MainAxisAlignment.center,
-                              children: items.asMap().entries.map(
-                                (entry) {
-                                  return GestureDetector(
-                                    onTap: () => _controller.animateToPage(entry.key),
-                                    child: Container(
-                                      width: 12.0,
-                                      height: 12.0,
-                                      margin: EdgeInsets.symmetric(vertical: 8.0, horizontal: 4.0),
-                                      decoration: BoxDecoration(
-                                          shape: BoxShape.circle,
-                                          color: (Theme.of(context).brightness == Brightness.dark
-                                                  ? Colors.white
-                                                  : wgerPrimaryColor)
-                                              .withOpacity(_current == entry.key ? 0.9 : 0.4)),
-                                    ),
-                                  );
-                                },
-                              ).toList(),
-                            ),
-                          ),
-                        ])
-                      else
-                        NothingFound(
-                          AppLocalizations.of(context).noMeasurementEntries,
-                          AppLocalizations.of(context).newEntry,
-                          MeasurementCategoryForm(),
-                        ),
-                    ],
-                  ),
-                ],
-              ),
-            ));
+              ],
+            ),
+          ],
+        ),
+      ),
+    );
   }
 }
 
