/*
 * This file is part of wger Workout Manager <https://github.com/wger-project>.
 * Copyright (C) 2020, 2021 wger Team
 *
 * wger Workout Manager is free software: you can redistribute it and/or modify
 * it under the terms of the GNU Affero General Public License as published by
 * the Free Software Foundation, either version 3 of the License, or
 * (at your option) any later version.
 *
 * wger Workout Manager is distributed in the hope that it will be useful,
 * but WITHOUT ANY WARRANTY; without even the implied warranty of
 * MERCHANTABILITY or FITNESS FOR A PARTICULAR PURPOSE.  See the
 * GNU Affero General Public License for more details.
 *
 * You should have received a copy of the GNU Affero General Public License
 * along with this program.  If not, see <http://www.gnu.org/licenses/>.
 */

import 'package:carousel_slider/carousel_slider.dart';
import 'package:flutter/material.dart';
import 'package:flutter_gen/gen_l10n/app_localizations.dart';
import 'package:font_awesome_flutter/font_awesome_flutter.dart';
import 'package:intl/intl.dart';
import 'package:provider/provider.dart';
import 'package:wger/models/nutrition/nutritional_plan.dart';
import 'package:wger/models/workouts/workout_plan.dart';
import 'package:wger/providers/body_weight.dart';
import 'package:wger/providers/measurement.dart';
import 'package:wger/providers/nutrition.dart';
import 'package:wger/providers/workout_plans.dart';
import 'package:wger/screens/form_screen.dart';
import 'package:wger/screens/gym_mode.dart';
import 'package:wger/screens/measurement_categories_screen.dart';
import 'package:wger/screens/nutritional_plan_screen.dart';
import 'package:wger/screens/weight_screen.dart';
import 'package:wger/screens/workout_plan_screen.dart';
import 'package:wger/theme/theme.dart';
import 'package:wger/widgets/measurements/charts.dart';
import 'package:wger/widgets/core/core.dart';
import 'package:wger/widgets/measurements/categories_card.dart';
import 'package:wger/widgets/measurements/forms.dart';
import 'package:wger/widgets/nutrition/charts.dart';
import 'package:wger/widgets/nutrition/forms.dart';
import 'package:wger/widgets/weight/forms.dart';
import 'package:wger/widgets/workouts/forms.dart';

class DashboardNutritionWidget extends StatefulWidget {
  @override
  _DashboardNutritionWidgetState createState() => _DashboardNutritionWidgetState();
}

class _DashboardNutritionWidgetState extends State<DashboardNutritionWidget> {
  NutritionalPlan? _plan;
  var _showDetail = false;
  bool _hasContent = false;

  @override
  void initState() {
    super.initState();
    _plan = Provider.of<NutritionPlansProvider>(context, listen: false).currentPlan;
    _hasContent = _plan != null;
  }

  List<Widget> getContent() {
    final List<Widget> out = [];

    if (!_hasContent) {
      return out;
    }

    for (final meal in _plan!.meals) {
      out.add(
        Row(
          children: [
            Expanded(
              child: Text(
                meal.time!.format(context),
                style: const TextStyle(fontWeight: FontWeight.bold),
                //textAlign: TextAlign.left,
              ),
            ),
            Row(
              mainAxisAlignment: MainAxisAlignment.spaceAround,
              mainAxisSize: MainAxisSize.min,
              children: [
                MutedText(
                    '${AppLocalizations.of(context).energyShort} ${meal.nutritionalValues.energy.toStringAsFixed(0)}${AppLocalizations.of(context).kcal}'),
                const MutedText(' / '),
                MutedText(
                    '${AppLocalizations.of(context).proteinShort} ${meal.nutritionalValues.protein.toStringAsFixed(0)}${AppLocalizations.of(context).g}'),
                const MutedText(' / '),
                MutedText(
                    '${AppLocalizations.of(context).carbohydratesShort} ${meal.nutritionalValues.carbohydrates.toStringAsFixed(0)}${AppLocalizations.of(context).g}'),
                const MutedText(' / '),
                MutedText(
                    '${AppLocalizations.of(context).fatShort} ${meal.nutritionalValues.fat.toStringAsFixed(0)}${AppLocalizations.of(context).g} '),
              ],
            ),
            IconButton(
              icon: const Icon(Icons.history_edu),
              color: wgerPrimaryButtonColor,
              onPressed: () {
                Provider.of<NutritionPlansProvider>(context, listen: false).logMealToDiary(meal);
                ScaffoldMessenger.of(context).showSnackBar(
                  SnackBar(
                    content: Text(
                      AppLocalizations.of(context).mealLogged,
                      textAlign: TextAlign.center,
                    ),
                  ),
                );
              },
            ),
          ],
        ),
      );
      out.add(const SizedBox(height: 5));

      if (_showDetail) {
        for (final item in meal.mealItems) {
          out.add(
            Column(
              mainAxisAlignment: MainAxisAlignment.start,
              children: [
                Row(
                  children: [
                    Flexible(
                      child: Text(
                        item.ingredientObj.name,
                        overflow: TextOverflow.ellipsis,
                      ),
                    ),
                    const SizedBox(width: 5),
                    Text('${item.amount.toStringAsFixed(0)} ${AppLocalizations.of(context).g}'),
                  ],
                ),
              ],
            ),
          );
        }
        out.add(const SizedBox(height: 10));
      }
      out.add(const Divider());
    }

    return out;
  }

  Widget getTrailing() {
    if (!_hasContent) {
      return const Text('');
    }

    return _showDetail ? const Icon(Icons.expand_less) : const Icon(Icons.expand_more);
  }

  @override
  Widget build(BuildContext context) {
    return Card(
      child: Column(
        children: [
          ListTile(
            title: Text(
              _hasContent ? _plan!.description : AppLocalizations.of(context).nutritionalPlan,
              style: Theme.of(context).textTheme.headline4,
            ),
            subtitle: Text(
              _hasContent
                  ? DateFormat.yMd(Localizations.localeOf(context).languageCode)
                      .format(_plan!.creationDate)
                  : '',
            ),
            leading: const Icon(
              Icons.restaurant,
              color: Colors.black,
            ),
            trailing: getTrailing(),
            onTap: () {
              setState(() {
                _showDetail = !_showDetail;
              });
            },
          ),
          if (_hasContent)
            Column(
              children: [
                ...getContent(),
                Container(
                  padding: const EdgeInsets.all(15),
                  height: 180,
                  child: FlNutritionalPlanPieChartWidget(_plan!.nutritionalValues),
                )
              ],
            )
          else
            NothingFound(
              AppLocalizations.of(context).noNutritionalPlans,
              AppLocalizations.of(context).newNutritionalPlan,
              PlanForm(),
            ),
          if (_hasContent)
            Row(
              mainAxisAlignment: MainAxisAlignment.spaceBetween,
              children: <Widget>[
                TextButton(
                  child: Text(AppLocalizations.of(context).logIngredient),
                  onPressed: () {
                    Navigator.pushNamed(
                      context,
                      FormScreen.routeName,
                      arguments: FormScreenArguments(
                        AppLocalizations.of(context).logIngredient,
                        IngredientLogForm(_plan!),
                        hasListView: true,
                      ),
                    );
                  },
                ),
                TextButton(
                  child: Text(AppLocalizations.of(context).goToDetailPage),
                  onPressed: () {
                    Navigator.of(context)
                        .pushNamed(NutritionalPlanScreen.routeName, arguments: _plan);
                  },
                ),
              ],
            ),
        ],
      ),
    );
  }
}

class DashboardWeightWidget extends StatefulWidget {
  @override
  _DashboardWeightWidgetState createState() => _DashboardWeightWidgetState();
}

class _DashboardWeightWidgetState extends State<DashboardWeightWidget> {
  late BodyWeightProvider weightEntriesData;

  @override
  Widget build(BuildContext context) {
    weightEntriesData = Provider.of<BodyWeightProvider>(context, listen: false);

    return Consumer<BodyWeightProvider>(
      builder: (context, workoutProvider, child) => Card(
        child: Column(
          mainAxisSize: MainAxisSize.min,
          children: [
            ListTile(
              title: Text(
                AppLocalizations.of(context).weight,
                style: Theme.of(context).textTheme.headline4,
              ),
              leading: const FaIcon(
                FontAwesomeIcons.weight,
                color: Colors.black,
              ),
            ),
            Column(
              children: [
                if (weightEntriesData.items.isNotEmpty)
                  Column(
                    children: [
                      Container(
                        height: 200,
                        child: MeasurementChartWidgetFl(weightEntriesData.items
                            .map((e) => MeasurementChartEntry(e.weight, e.date))
                            .toList()),
                      ),
                      Row(
                        mainAxisAlignment: MainAxisAlignment.spaceBetween,
                        children: <Widget>[
                          TextButton(
                              child: Text(AppLocalizations.of(context).goToDetailPage),
                              onPressed: () {
                                Navigator.of(context).pushNamed(WeightScreen.routeName);
                              }),
                          IconButton(
                            icon: const Icon(Icons.add),
                            onPressed: () async {
                              Navigator.pushNamed(
                                context,
                                FormScreen.routeName,
                                arguments: FormScreenArguments(
                                  AppLocalizations.of(context).newEntry,
                                  WeightForm(),
                                ),
                              );
                            },
                          ),
                        ],
                      ),
                    ],
                  )
                else
                  NothingFound(
                    AppLocalizations.of(context).noWeightEntries,
                    AppLocalizations.of(context).newEntry,
                    WeightForm(),
                  ),
              ],
            ),
          ],
        ),
      ),
    );
  }
}

class DashboardMeasurementWidget extends StatefulWidget {
  @override
  _DashboardMeasurementWidgetState createState() => _DashboardMeasurementWidgetState();
}

class _DashboardMeasurementWidgetState extends State<DashboardMeasurementWidget> {
  int _current = 0;
  final CarouselController _controller = CarouselController();

  @override
  Widget build(BuildContext context) {
    final _provider = Provider.of<MeasurementProvider>(context, listen: false);

    List<Widget> items = _provider.categories
        .map<Widget>(
          (item) => CategoriesCard(
            item,
            elevation: 0,
          ),
        )
        .toList();
    if (items.isNotEmpty) {
      items.add(
        NothingFound(
          AppLocalizations.of(context).moreMeasurementEntries,
          AppLocalizations.of(context).newEntry,
          MeasurementCategoryForm(),
        ),
      );
    }
    return Consumer<MeasurementProvider>(
        builder: (context, workoutProvider, child) => Card(
              child: Column(
                mainAxisSize: MainAxisSize.min,
                children: [
                  ListTile(
                    title: Text(
                      AppLocalizations.of(context).measurements,
                      style: Theme.of(context).textTheme.headline4,
                    ),
<<<<<<< HEAD
                    Padding(
                      padding: const EdgeInsets.only(bottom: 10),
                      child: Row(
                        mainAxisAlignment: MainAxisAlignment.center,
                        children: items.asMap().entries.map((entry) {
                          return GestureDetector(
                            onTap: () => _controller.animateToPage(entry.key),
                            child: Container(
                              width: 12.0,
                              height: 12.0,
                              margin: const EdgeInsets.symmetric(vertical: 8.0, horizontal: 4.0),
                              decoration: BoxDecoration(
                                  shape: BoxShape.circle,
                                  color: (Theme.of(context).brightness == Brightness.dark
                                          ? Colors.white
                                          : wgerPrimaryColor)
                                      .withOpacity(_current == entry.key ? 0.9 : 0.4)),
                            ),
                          );
                        }).toList(),
=======
                    leading: const FaIcon(
                      FontAwesomeIcons.weight,
                      color: Colors.black,
                    ),
                    trailing: IconButton(
                      icon: const Icon(Icons.arrow_forward),
                      onPressed: () => Navigator.pushNamed(
                        context,
                        MeasurementCategoriesScreen.routeName,
>>>>>>> 09f60fe4
                      ),
                    ),
                  ),
                  Column(
                    children: [
                      if (items.isNotEmpty)
                        Column(children: [
                          CarouselSlider(
                            items: items,
                            carouselController: _controller,
                            options: CarouselOptions(
                                autoPlay: false,
                                enlargeCenterPage: false,
                                viewportFraction: 1,
                                enableInfiniteScroll: false,
                                aspectRatio: 1.1,
                                onPageChanged: (index, reason) {
                                  setState(() {
                                    _current = index;
                                  });
                                }),
                          ),
                          Padding(
                            padding: const EdgeInsets.only(bottom: 10),
                            child: Row(
                              mainAxisAlignment: MainAxisAlignment.center,
                              children: items.asMap().entries.map(
                                (entry) {
                                  return GestureDetector(
                                    onTap: () => _controller.animateToPage(entry.key),
                                    child: Container(
                                      width: 12.0,
                                      height: 12.0,
                                      margin: EdgeInsets.symmetric(vertical: 8.0, horizontal: 4.0),
                                      decoration: BoxDecoration(
                                          shape: BoxShape.circle,
                                          color: (Theme.of(context).brightness == Brightness.dark
                                                  ? Colors.white
                                                  : wgerPrimaryColor)
                                              .withOpacity(_current == entry.key ? 0.9 : 0.4)),
                                    ),
                                  );
                                },
                              ).toList(),
                            ),
                          ),
                        ])
                      else
                        NothingFound(
                          AppLocalizations.of(context).noMeasurementEntries,
                          AppLocalizations.of(context).newEntry,
                          MeasurementCategoryForm(),
                        ),
                    ],
                  ),
                ],
              ),
            ));
  }
}

class DashboardWorkoutWidget extends StatefulWidget {
  @override
  _DashboardWorkoutWidgetState createState() => _DashboardWorkoutWidgetState();
}

class _DashboardWorkoutWidgetState extends State<DashboardWorkoutWidget> {
  var _showDetail = false;
  bool _hasContent = false;

  WorkoutPlan? _workoutPlan;

  @override
  void initState() {
    super.initState();
    _workoutPlan = context.read<WorkoutPlansProvider>().activePlan;
    _hasContent = _workoutPlan != null;
  }

  Widget getTrailing() {
    if (!_hasContent) {
      return const Text('');
    }

    return _showDetail ? const Icon(Icons.expand_less) : const Icon(Icons.expand_more);
  }

  List<Widget> getContent() {
    final List<Widget> out = [];

    if (!_hasContent) {
      return out;
    }

    for (final day in _workoutPlan!.days) {
      out.add(SizedBox(
        width: double.infinity,
        child: Row(
          children: [
            Expanded(
              child: Text(
                day.description,
                style: const TextStyle(fontWeight: FontWeight.bold),
                overflow: TextOverflow.ellipsis,
              ),
            ),
            Expanded(
              child: MutedText(
                day.getDaysText,
                textAlign: TextAlign.right,
              ),
            ),
            IconButton(
              icon: const Icon(Icons.play_arrow),
              color: wgerPrimaryButtonColor,
              onPressed: () {
                Navigator.of(context).pushNamed(GymModeScreen.routeName, arguments: day);
              },
            ),
          ],
        ),
      ));

      for (final set in day.sets) {
        out.add(SizedBox(
          width: double.infinity,
          child: Column(
            crossAxisAlignment: CrossAxisAlignment.start,
            children: [
              ...set.settingsFiltered.map((s) {
                return _showDetail
                    ? Column(
                        children: [
                          Row(
                            crossAxisAlignment: CrossAxisAlignment.start,
                            children: [
                              Text(s.exerciseBaseObj
                                  .getExercise(Localizations.localeOf(context).languageCode)
                                  .name),
                              const SizedBox(width: 10),
                              MutedText(set.getSmartRepr(s.exerciseBaseObj).join('\n')),
                            ],
                          ),
                          const SizedBox(height: 10),
                        ],
                      )
                    : Container();
              }).toList(),
            ],
          ),
        ));
      }
      out.add(const Divider());
    }

    return out;
  }

  @override
  Widget build(BuildContext context) {
    return Card(
      child: Column(
        children: [
          ListTile(
            title: Text(
              _hasContent ? _workoutPlan!.name : AppLocalizations.of(context).labelWorkoutPlan,
              style: Theme.of(context).textTheme.headline4,
            ),
            subtitle: Text(
              _hasContent
                  ? DateFormat.yMd(Localizations.localeOf(context).languageCode)
                      .format(_workoutPlan!.creationDate)
                  : '',
            ),
            leading: const Icon(
              Icons.fitness_center_outlined,
              color: Colors.black,
            ),
            trailing: getTrailing(),
            onTap: () {
              setState(() {
                _showDetail = !_showDetail;
              });
            },
          ),
          if (_hasContent)
            Container(
              padding: const EdgeInsets.only(left: 10),
              child: Column(
                children: [
                  ...getContent(),
                ],
              ),
            )
          else
            NothingFound(
              AppLocalizations.of(context).noWorkoutPlans,
              AppLocalizations.of(context).newWorkout,
              WorkoutForm(WorkoutPlan.empty()),
            ),
          if (_hasContent)
            Row(
              mainAxisAlignment: MainAxisAlignment.end,
              children: <Widget>[
                TextButton(
                  child: Text(AppLocalizations.of(context).goToDetailPage),
                  onPressed: () {
                    Navigator.of(context)
                        .pushNamed(WorkoutPlanScreen.routeName, arguments: _workoutPlan);
                  },
                ),
              ],
            )
        ],
      ),
    );
  }
}

class NothingFound extends StatelessWidget {
  final String _title;
  final String _titleForm;
  final Widget _form;

  const NothingFound(this._title, this._titleForm, this._form);

  @override
  Widget build(BuildContext context) {
    return SizedBox(
      height: 150,
      child: Column(
        mainAxisAlignment: MainAxisAlignment.center,
        children: [
          Text(_title),
          IconButton(
            iconSize: 30,
            icon: const Icon(
              Icons.add_box,
              color: wgerPrimaryButtonColor,
            ),
            onPressed: () async {
              Navigator.pushNamed(
                context,
                FormScreen.routeName,
                arguments: FormScreenArguments(
                  _titleForm,
                  _form,
                ),
              );
            },
          ),
        ],
      ),
    );
  }
}<|MERGE_RESOLUTION|>--- conflicted
+++ resolved
@@ -349,28 +349,6 @@
                       AppLocalizations.of(context).measurements,
                       style: Theme.of(context).textTheme.headline4,
                     ),
-<<<<<<< HEAD
-                    Padding(
-                      padding: const EdgeInsets.only(bottom: 10),
-                      child: Row(
-                        mainAxisAlignment: MainAxisAlignment.center,
-                        children: items.asMap().entries.map((entry) {
-                          return GestureDetector(
-                            onTap: () => _controller.animateToPage(entry.key),
-                            child: Container(
-                              width: 12.0,
-                              height: 12.0,
-                              margin: const EdgeInsets.symmetric(vertical: 8.0, horizontal: 4.0),
-                              decoration: BoxDecoration(
-                                  shape: BoxShape.circle,
-                                  color: (Theme.of(context).brightness == Brightness.dark
-                                          ? Colors.white
-                                          : wgerPrimaryColor)
-                                      .withOpacity(_current == entry.key ? 0.9 : 0.4)),
-                            ),
-                          );
-                        }).toList(),
-=======
                     leading: const FaIcon(
                       FontAwesomeIcons.weight,
                       color: Colors.black,
@@ -380,7 +358,6 @@
                       onPressed: () => Navigator.pushNamed(
                         context,
                         MeasurementCategoriesScreen.routeName,
->>>>>>> 09f60fe4
                       ),
                     ),
                   ),
