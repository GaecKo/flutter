/*
 * This file is part of wger Workout Manager <https://github.com/wger-project>.
 * Copyright (C) 2020, 2021 wger Team
 *
 * wger Workout Manager is free software: you can redistribute it and/or modify
 * it under the terms of the GNU Affero General Public License as published by
 * the Free Software Foundation, either version 3 of the License, or
 * (at your option) any later version.
 *
 * wger Workout Manager is distributed in the hope that it will be useful,
 * but WITHOUT ANY WARRANTY; without even the implied warranty of
 * MERCHANTABILITY or FITNESS FOR A PARTICULAR PURPOSE.  See the
 * GNU Affero General Public License for more details.
 *
 * You should have received a copy of the GNU Affero General Public License
 * along with this program.  If not, see <http://www.gnu.org/licenses/>.
 */

import 'package:flutter/material.dart';
import 'package:flutter_gen/gen_l10n/app_localizations.dart';
import 'package:intl/intl.dart';
import 'package:provider/provider.dart';
import 'package:wger/helpers/colors.dart';
import 'package:wger/models/nutrition/nutritional_plan.dart';
import 'package:wger/models/nutrition/nutritional_values.dart';
import 'package:wger/providers/body_weight.dart';
import 'package:wger/screens/form_screen.dart';
import 'package:wger/screens/nutritional_diary_screen.dart';
<<<<<<< HEAD
=======
import 'package:wger/theme/theme.dart';
import 'package:wger/widgets/measurements/charts.dart';
>>>>>>> 09f60fe4
import 'package:wger/widgets/nutrition/charts.dart';
import 'package:wger/widgets/nutrition/forms.dart';
import 'package:wger/widgets/nutrition/meal.dart';

class NutritionalPlanDetailWidget extends StatelessWidget {
  final NutritionalPlan _nutritionalPlan;

  const NutritionalPlanDetailWidget(this._nutritionalPlan);

  static const double tablePadding = 7;

  @override
  Widget build(BuildContext context) {
    final nutritionalValues = _nutritionalPlan.nutritionalValues;
    final valuesPercentage = _nutritionalPlan.energyPercentage(nutritionalValues);
    final lastWeightEntry = Provider.of<BodyWeightProvider>(context, listen: false).getLastEntry();
    final valuesGperKg = lastWeightEntry != null
        ? _nutritionalPlan.gPerBodyKg(lastWeightEntry.weight, nutritionalValues)
        : null;

    return SliverList(
      delegate: SliverChildListDelegate(
        [
          const SizedBox(height: 10),
          ..._nutritionalPlan.meals
              .map((meal) => MealWidget(meal, _nutritionalPlan.allMealItems))
              .toList(),
          Padding(
            padding: const EdgeInsets.all(8.0),
            child: ElevatedButton(
              child: Text(AppLocalizations.of(context).addMeal),
              onPressed: () {
                Navigator.pushNamed(
                  context,
                  FormScreen.routeName,
                  arguments: FormScreenArguments(
                    AppLocalizations.of(context).addMeal,
                    MealForm(_nutritionalPlan.id!),
                  ),
                );
              },
            ),
          ),
          Container(
            padding: const EdgeInsets.all(15),
            height: 220,
            child: FlNutritionalPlanPieChartWidget(nutritionalValues), // chart
          ),
          Padding(
            padding: const EdgeInsets.symmetric(horizontal: 10),
            child: Table(
              defaultVerticalAlignment: TableCellVerticalAlignment.middle,
              border: TableBorder(
                horizontalInside: BorderSide(
                  width: 1,
                  color: Theme.of(context).colorScheme.outline,
                ),
              ),
              columnWidths: const {0: FractionColumnWidth(0.4)},
              children: [
                TableRow(
                  children: [
                    Padding(
                      padding: const EdgeInsets.symmetric(vertical: tablePadding),
                      child: Text(
                        AppLocalizations.of(context).macronutrients,
                        style: const TextStyle(fontWeight: FontWeight.bold),
                      ),
                    ),
                    Text(
                      AppLocalizations.of(context).total,
                      style: const TextStyle(fontWeight: FontWeight.bold),
                    ),
                    Text(
                      AppLocalizations.of(context).percentEnergy,
                      style: const TextStyle(fontWeight: FontWeight.bold),
                    ),
                    Text(
                      AppLocalizations.of(context).gPerBodyKg,
                      style: const TextStyle(fontWeight: FontWeight.bold),
                    ),
                  ],
                ),
                TableRow(
                  children: [
                    Padding(
                      padding: const EdgeInsets.symmetric(vertical: tablePadding),
                      child: Text(AppLocalizations.of(context).energy),
                    ),
                    Text(
                      nutritionalValues.energy.toStringAsFixed(0) +
                          AppLocalizations.of(context).kcal,
                    ),
                    const Text(''),
                    const Text(''),
                  ],
                ),
                TableRow(
                  children: [
                    Padding(
                      padding: const EdgeInsets.symmetric(vertical: tablePadding),
                      child: Text(AppLocalizations.of(context).protein),
                    ),
                    Text(nutritionalValues.protein.toStringAsFixed(0) +
                        AppLocalizations.of(context).g),
                    Text(valuesPercentage.protein.toStringAsFixed(1)),
                    Text(valuesGperKg != null ? valuesGperKg.protein.toStringAsFixed(1) : ''),
                  ],
                ),
                TableRow(
                  children: [
                    Padding(
                      padding: const EdgeInsets.symmetric(vertical: tablePadding),
                      child: Text(AppLocalizations.of(context).carbohydrates),
                    ),
                    Text(nutritionalValues.carbohydrates.toStringAsFixed(0) +
                        AppLocalizations.of(context).g),
                    Text(valuesPercentage.carbohydrates.toStringAsFixed(1)),
                    Text(valuesGperKg != null ? valuesGperKg.carbohydrates.toStringAsFixed(1) : ''),
                  ],
                ),
                TableRow(
                  children: [
                    Padding(
                      padding: const EdgeInsets.symmetric(vertical: tablePadding, horizontal: 12),
                      child: Text(AppLocalizations.of(context).sugars),
                    ),
                    Text(nutritionalValues.carbohydratesSugar.toStringAsFixed(0) +
                        AppLocalizations.of(context).g),
                    const Text(''),
                    const Text(''),
                  ],
                ),
                TableRow(
                  children: [
                    Padding(
                      padding: const EdgeInsets.symmetric(vertical: tablePadding),
                      child: Text(AppLocalizations.of(context).fat),
                    ),
                    Text(nutritionalValues.fat.toStringAsFixed(0) + AppLocalizations.of(context).g),
                    Text(valuesPercentage.fat.toStringAsFixed(1)),
                    Text(valuesGperKg != null ? valuesGperKg.fat.toStringAsFixed(1) : ''),
                  ],
                ),
                TableRow(
                  children: [
                    Padding(
                      padding: const EdgeInsets.symmetric(vertical: tablePadding, horizontal: 12),
                      child: Text(AppLocalizations.of(context).saturatedFat),
                    ),
                    Text(nutritionalValues.fatSaturated.toStringAsFixed(0) +
                        AppLocalizations.of(context).g),
                    const Text(''),
                    const Text(''),
                  ],
                ),
                TableRow(
                  children: [
                    Padding(
                      padding: const EdgeInsets.symmetric(vertical: tablePadding),
                      child: Text(AppLocalizations.of(context).fibres),
                    ),
                    Text(nutritionalValues.fibres.toStringAsFixed(0) +
                        AppLocalizations.of(context).g),
                    const Text(''),
                    const Text(''),
                  ],
                ),
                TableRow(
                  children: [
                    Padding(
                      padding: const EdgeInsets.symmetric(vertical: tablePadding),
                      child: Text(AppLocalizations.of(context).sodium),
                    ),
                    Text(nutritionalValues.sodium.toStringAsFixed(0) +
                        AppLocalizations.of(context).g),
                    const Text(''),
                    const Text(''),
                  ],
                ),
              ],
            ),
          ),
          const Padding(padding: EdgeInsets.all(8.0)),
          Text(
            '${AppLocalizations.of(context).planned} / ${AppLocalizations.of(context).logged} / ${AppLocalizations.of(context).weekAverage}',
            textAlign: TextAlign.center,
            style: Theme.of(context).textTheme.titleLarge,
          ),
<<<<<<< HEAD

          NutritionalPlanHatchBarChartWidget(_nutritionalPlan),
          // Container(
          //   padding: const EdgeInsets.all(15),
          //   height: 300,
          //   child: NutritionalPlanHatchBarChartWidget(_nutritionalPlan), //  chart
          // ),
          const Padding(padding: EdgeInsets.all(8.0)),
          Text(
            AppLocalizations.of(context).nutritionalDiary,
            textAlign: TextAlign.center,
            style: Theme.of(context).textTheme.titleLarge,
          ),
=======
>>>>>>> 09f60fe4
          Container(
            padding: const EdgeInsets.only(top: 15, left: 15, right: 15),
            height: 300,
            child: NutritionalDiaryChartWidgetFl(nutritionalPlan: _nutritionalPlan), //  chart
          ),
          Padding(
            padding: const EdgeInsets.only(bottom: 40, left: 25, right: 25),
            child: Row(
              mainAxisAlignment: MainAxisAlignment.spaceBetween,
              children: [
                Indicator(
                  color: LIST_OF_COLORS3[0],
                  text: AppLocalizations.of(context).planned,
                  isSquare: true,
                  marginRight: 0,
                ),
                Indicator(
                  color: LIST_OF_COLORS3[1],
                  text: AppLocalizations.of(context).logged,
                  isSquare: true,
                  marginRight: 0,
                ),
                Indicator(
                  color: LIST_OF_COLORS3[2],
                  text: AppLocalizations.of(context).weekAverage,
                  isSquare: true,
                  marginRight: 0,
                ),
              ],
            ),
          ),
          if (_nutritionalPlan.logEntriesValues.isNotEmpty)
            Column(
              children: [
                Text(
                  AppLocalizations.of(context).nutritionalDiary,
                  textAlign: TextAlign.center,
                  style: Theme.of(context).textTheme.headline6,
                ),
                Container(
                  padding: const EdgeInsets.all(15),
                  height: 220,
                  child: FlNutritionalDiaryChartWidget(nutritionalPlan: _nutritionalPlan), //  chart
                ),
                SizedBox(
                  height: 200,
                  child: ListView(
                    scrollDirection: Axis.horizontal,
                    children: [
                      Padding(
                        padding: const EdgeInsets.all(8),
                        child: Column(
                          crossAxisAlignment: CrossAxisAlignment.end,
                          children: [
                            TextButton(onPressed: () {}, child: const Text('')),
                            Text(
                                '${AppLocalizations.of(context).energyShort} (${AppLocalizations.of(context).kcal})'),
                            Text(
                                '${AppLocalizations.of(context).proteinShort} (${AppLocalizations.of(context).g})'),
                            Text(
                                '${AppLocalizations.of(context).carbohydratesShort} (${AppLocalizations.of(context).g})'),
                            Text(
                                '${AppLocalizations.of(context).fatShort} (${AppLocalizations.of(context).g})'),
                          ],
                        ),
                      ),
                      ..._nutritionalPlan.logEntriesValues.entries
                          .map((entry) =>
                              NutritionDiaryEntry(entry.key, entry.value, _nutritionalPlan))
                          .toList()
                          .reversed,
                    ],
                  ),
                )
              ],
            ),
        ],
      ),
    );
  }
}

class NutritionDiaryEntry extends StatelessWidget {
  final DateTime date;
  final NutritionalValues values;
  final NutritionalPlan plan;

  const NutritionDiaryEntry(
    this.date,
    this.values,
    this.plan,
  );

  @override
  Widget build(BuildContext context) {
    return Padding(
      padding: const EdgeInsets.all(8),
      child: Column(
        crossAxisAlignment: CrossAxisAlignment.end,
        children: [
          TextButton(
              onPressed: () => Navigator.of(context).pushNamed(
                    NutritionalDiaryScreen.routeName,
                    arguments: NutritionalDiaryArguments(plan, date),
                  ),
              child: Text(
                DateFormat.yMd(Localizations.localeOf(context).languageCode).format(date),
              )),
          Text(values.energy.toStringAsFixed(0)),
          Text(values.protein.toStringAsFixed(0)),
          Text(values.carbohydrates.toStringAsFixed(0)),
          Text(values.fat.toStringAsFixed(0)),
        ],
      ),
    );
  }
}<|MERGE_RESOLUTION|>--- conflicted
+++ resolved
@@ -26,20 +26,14 @@
 import 'package:wger/providers/body_weight.dart';
 import 'package:wger/screens/form_screen.dart';
 import 'package:wger/screens/nutritional_diary_screen.dart';
-<<<<<<< HEAD
-=======
-import 'package:wger/theme/theme.dart';
 import 'package:wger/widgets/measurements/charts.dart';
->>>>>>> 09f60fe4
 import 'package:wger/widgets/nutrition/charts.dart';
 import 'package:wger/widgets/nutrition/forms.dart';
 import 'package:wger/widgets/nutrition/meal.dart';
 
 class NutritionalPlanDetailWidget extends StatelessWidget {
   final NutritionalPlan _nutritionalPlan;
-
   const NutritionalPlanDetailWidget(this._nutritionalPlan);
-
   static const double tablePadding = 7;
 
   @override
@@ -220,22 +214,6 @@
             textAlign: TextAlign.center,
             style: Theme.of(context).textTheme.titleLarge,
           ),
-<<<<<<< HEAD
-
-          NutritionalPlanHatchBarChartWidget(_nutritionalPlan),
-          // Container(
-          //   padding: const EdgeInsets.all(15),
-          //   height: 300,
-          //   child: NutritionalPlanHatchBarChartWidget(_nutritionalPlan), //  chart
-          // ),
-          const Padding(padding: EdgeInsets.all(8.0)),
-          Text(
-            AppLocalizations.of(context).nutritionalDiary,
-            textAlign: TextAlign.center,
-            style: Theme.of(context).textTheme.titleLarge,
-          ),
-=======
->>>>>>> 09f60fe4
           Container(
             padding: const EdgeInsets.only(top: 15, left: 15, right: 15),
             height: 300,
@@ -273,7 +251,7 @@
                 Text(
                   AppLocalizations.of(context).nutritionalDiary,
                   textAlign: TextAlign.center,
-                  style: Theme.of(context).textTheme.headline6,
+                  style: Theme.of(context).textTheme.titleLarge,
                 ),
                 Container(
                   padding: const EdgeInsets.all(15),
