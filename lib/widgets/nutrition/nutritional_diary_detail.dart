/*
 * This file is part of wger Workout Manager <https://github.com/wger-project>.
 * Copyright (C) 2020, 2021 wger Team
 *
 * wger Workout Manager is free software: you can redistribute it and/or modify
 * it under the terms of the GNU Affero General Public License as published by
 * the Free Software Foundation, either version 3 of the License, or
 * (at your option) any later version.
 *
 * wger Workout Manager is distributed in the hope that it will be useful,
 * but WITHOUT ANY WARRANTY; without even the implied warranty of
 * MERCHANTABILITY or FITNESS FOR A PARTICULAR PURPOSE.  See the
 * GNU Affero General Public License for more details.
 *
 * You should have received a copy of the GNU Affero General Public License
 * along with this program.  If not, see <http://www.gnu.org/licenses/>.
 */

import 'package:flutter/material.dart';
import 'package:flutter_gen/gen_l10n/app_localizations.dart';
import 'package:wger/models/nutrition/nutritional_plan.dart';
import 'package:wger/models/nutrition/nutritional_values.dart';
import 'package:wger/widgets/nutrition/charts.dart';
import 'package:wger/widgets/nutrition/nutrition_tiles.dart';

class NutritionalDiaryDetailWidget extends StatelessWidget {
  final NutritionalPlan _nutritionalPlan;
  final DateTime _date;

  const NutritionalDiaryDetailWidget(this._nutritionalPlan, this._date);

  @override
  Widget build(BuildContext context) {
    final nutritionalGoals = _nutritionalPlan.nutritionalGoals;
    final valuesLogged = _nutritionalPlan.getValuesForDate(_date);
    final logs = _nutritionalPlan.getLogsForDate(_date);

    if (valuesLogged == null) {
      return const Text('');
    }

    return Column(
      children: [
        Card(
          child: Column(
            children: [
              Container(
                padding: const EdgeInsets.all(15),
                height: 220,
                child: FlNutritionalPlanPieChartWidget(valuesLogged),
              ),
              Padding(
                padding: const EdgeInsets.all(8.0),
                child: NutritionDiaryTable(
                  planned: nutritionalGoals.toValues(),
                  logged: valuesLogged,
                ),
              ),
            ],
          ),
        ),
        const SizedBox(height: 15),
<<<<<<< HEAD
        const NutritionDiaryheader(),
        ...logs.map((e) => Padding(
              padding: const EdgeInsets.all(8.0),
              child: Column(
                children: [
                  NutritionDiaryEntry(
                    diaryEntry: e,
                    nutritionalPlan: _nutritionalPlan,
                  ),
                ],
              ),
            )),
=======
        const DiaryheaderTile(),
        ...logs.map(
          (e) => DiaryEntryTile(diaryEntry: e, nutritionalPlan: _nutritionalPlan),
        ),
>>>>>>> 9222837b
      ],
    );
  }
}

class NutritionDiaryTable extends StatelessWidget {
  const NutritionDiaryTable({
    super.key,
    required this.planned,
    required this.logged,
  });

  static const double tablePadding = 7;
  final NutritionalValues planned;
  final NutritionalValues logged;

  @override
  Widget build(BuildContext context) {
    final loc = AppLocalizations.of(context);

    Widget columnHeader(bool left, String title) => Padding(
          padding: const EdgeInsets.symmetric(vertical: tablePadding),
          child: Text(
            title,
            style: const TextStyle(fontWeight: FontWeight.bold),
            textAlign: left ? TextAlign.left : TextAlign.right,
          ),
        );

    TableRow macroRow(int indent, bool g, String title, double Function(NutritionalValues nv) get) {
      final valFn = g ? loc.gValue : loc.kcalValue;
      return TableRow(
        children: [
          Padding(
            padding: EdgeInsets.symmetric(vertical: tablePadding, horizontal: indent * 12),
            child: Text(title),
          ),
          Text(valFn(get(planned).toStringAsFixed(0)), textAlign: TextAlign.right),
          Text(valFn(get(logged).toStringAsFixed(0)), textAlign: TextAlign.right),
          Text((get(logged) - get(planned)).toStringAsFixed(0), textAlign: TextAlign.right),
        ],
      );
    }

    return Table(
      defaultVerticalAlignment: TableCellVerticalAlignment.middle,
      border: TableBorder(
        horizontalInside: BorderSide(width: 1, color: Theme.of(context).colorScheme.outline),
      ),
      columnWidths: const {0: FractionColumnWidth(0.4)},
      children: [
<<<<<<< HEAD
        TableRow(
          children: [
            Padding(
              padding: const EdgeInsets.symmetric(vertical: tablePadding),
              child: Text(
                AppLocalizations.of(context).macronutrients,
                style: const TextStyle(fontWeight: FontWeight.bold),
              ),
            ),
            Text(
              AppLocalizations.of(context).planned,
              style: const TextStyle(fontWeight: FontWeight.bold),
            ),
            Text(
              AppLocalizations.of(context).logged,
              style: const TextStyle(fontWeight: FontWeight.bold),
            ),
            Text(
              AppLocalizations.of(context).difference,
              style: const TextStyle(fontWeight: FontWeight.bold),
            ),
          ],
        ),
        TableRow(
          children: [
            Padding(
              padding: const EdgeInsets.symmetric(vertical: tablePadding),
              child: Text(AppLocalizations.of(context).energy),
            ),
            Text(AppLocalizations.of(context).kcalValue(planned.energy.toStringAsFixed(0))),
            Text(AppLocalizations.of(context).kcalValue(logged.energy.toStringAsFixed(0))),
            Text((logged.energy - planned.energy).toStringAsFixed(0)),
          ],
        ),
        TableRow(
          children: [
            Padding(
              padding: const EdgeInsets.symmetric(vertical: tablePadding),
              child: Text(AppLocalizations.of(context).protein),
            ),
            Text(AppLocalizations.of(context).gValue(planned.protein.toStringAsFixed(0))),
            Text(AppLocalizations.of(context).gValue(logged.protein.toStringAsFixed(0))),
            Text((logged.protein - planned.protein).toStringAsFixed(0)),
          ],
        ),
        TableRow(
          children: [
            Padding(
              padding: const EdgeInsets.symmetric(vertical: tablePadding),
              child: Text(AppLocalizations.of(context).carbohydrates),
            ),
            Text(AppLocalizations.of(context).gValue(planned.carbohydrates.toStringAsFixed(0))),
            Text(AppLocalizations.of(context).gValue(logged.carbohydrates.toStringAsFixed(0))),
            Text((logged.carbohydrates - planned.carbohydrates).toStringAsFixed(0)),
          ],
        ),
        TableRow(
          children: [
            Padding(
              padding: const EdgeInsets.symmetric(
                vertical: tablePadding,
                horizontal: 12,
              ),
              child: Text(AppLocalizations.of(context).sugars),
            ),
            Text(
              AppLocalizations.of(context).gValue(planned.carbohydratesSugar.toStringAsFixed(0)),
            ),
            Text(AppLocalizations.of(context).gValue(logged.carbohydratesSugar.toStringAsFixed(0))),
            Text((logged.carbohydratesSugar - planned.carbohydratesSugar).toStringAsFixed(0)),
          ],
        ),
        TableRow(
          children: [
            Padding(
              padding: const EdgeInsets.symmetric(vertical: tablePadding),
              child: Text(AppLocalizations.of(context).fat),
            ),
            Text(AppLocalizations.of(context).gValue(planned.fat.toStringAsFixed(0))),
            Text(AppLocalizations.of(context).gValue(logged.fat.toStringAsFixed(0))),
            Text((logged.fat - planned.fat).toStringAsFixed(0)),
          ],
        ),
        TableRow(
          children: [
            Padding(
              padding: const EdgeInsets.symmetric(
                vertical: tablePadding,
                horizontal: 12,
              ),
              child: Text(AppLocalizations.of(context).saturatedFat),
            ),
            Text(AppLocalizations.of(context).gValue(planned.fatSaturated.toStringAsFixed(0))),
            Text(AppLocalizations.of(context).gValue(logged.fatSaturated.toStringAsFixed(0))),
            Text((logged.fatSaturated - planned.fatSaturated).toStringAsFixed(0)),
          ],
        ),
        TableRow(
          children: [
            Padding(
              padding: const EdgeInsets.symmetric(vertical: tablePadding),
              child: Text(AppLocalizations.of(context).fiber),
            ),
            Text(AppLocalizations.of(context).gValue(planned.fiber.toStringAsFixed(0))),
            Text(AppLocalizations.of(context).gValue(logged.fiber.toStringAsFixed(0))),
            Text((logged.fiber - planned.fiber).toStringAsFixed(0)),
          ],
        ),
        TableRow(
          children: [
            Padding(
              padding: const EdgeInsets.symmetric(vertical: tablePadding),
              child: Text(AppLocalizations.of(context).sodium),
            ),
            Text(AppLocalizations.of(context).gValue(planned.sodium.toStringAsFixed(0))),
            Text(AppLocalizations.of(context).gValue(logged.sodium.toStringAsFixed(0))),
            Text((logged.sodium - planned.sodium).toStringAsFixed(0)),
          ],
        ),
=======
        TableRow(children: [
          columnHeader(true, loc.macronutrients),
          columnHeader(false, loc.planned),
          columnHeader(false, loc.logged),
          columnHeader(false, loc.difference),
        ]),
        macroRow(0, false, loc.energy, (NutritionalValues nv) => nv.energy),
        macroRow(0, true, loc.protein, (NutritionalValues nv) => nv.protein),
        macroRow(0, true, loc.carbohydrates, (NutritionalValues nv) => nv.carbohydrates),
        macroRow(1, true, loc.sugars, (NutritionalValues nv) => nv.carbohydratesSugar),
        macroRow(0, true, loc.fat, (NutritionalValues nv) => nv.fat),
        macroRow(1, true, loc.saturatedFat, (NutritionalValues nv) => nv.fatSaturated),
        macroRow(0, true, loc.fiber, (NutritionalValues nv) => nv.fiber),
        macroRow(0, true, loc.sodium, (NutritionalValues nv) => nv.sodium),
>>>>>>> 9222837b
      ],
    );
  }
}<|MERGE_RESOLUTION|>--- conflicted
+++ resolved
@@ -60,25 +60,10 @@
           ),
         ),
         const SizedBox(height: 15),
-<<<<<<< HEAD
-        const NutritionDiaryheader(),
-        ...logs.map((e) => Padding(
-              padding: const EdgeInsets.all(8.0),
-              child: Column(
-                children: [
-                  NutritionDiaryEntry(
-                    diaryEntry: e,
-                    nutritionalPlan: _nutritionalPlan,
-                  ),
-                ],
-              ),
-            )),
-=======
         const DiaryheaderTile(),
         ...logs.map(
           (e) => DiaryEntryTile(diaryEntry: e, nutritionalPlan: _nutritionalPlan),
         ),
->>>>>>> 9222837b
       ],
     );
   }
@@ -130,127 +115,6 @@
       ),
       columnWidths: const {0: FractionColumnWidth(0.4)},
       children: [
-<<<<<<< HEAD
-        TableRow(
-          children: [
-            Padding(
-              padding: const EdgeInsets.symmetric(vertical: tablePadding),
-              child: Text(
-                AppLocalizations.of(context).macronutrients,
-                style: const TextStyle(fontWeight: FontWeight.bold),
-              ),
-            ),
-            Text(
-              AppLocalizations.of(context).planned,
-              style: const TextStyle(fontWeight: FontWeight.bold),
-            ),
-            Text(
-              AppLocalizations.of(context).logged,
-              style: const TextStyle(fontWeight: FontWeight.bold),
-            ),
-            Text(
-              AppLocalizations.of(context).difference,
-              style: const TextStyle(fontWeight: FontWeight.bold),
-            ),
-          ],
-        ),
-        TableRow(
-          children: [
-            Padding(
-              padding: const EdgeInsets.symmetric(vertical: tablePadding),
-              child: Text(AppLocalizations.of(context).energy),
-            ),
-            Text(AppLocalizations.of(context).kcalValue(planned.energy.toStringAsFixed(0))),
-            Text(AppLocalizations.of(context).kcalValue(logged.energy.toStringAsFixed(0))),
-            Text((logged.energy - planned.energy).toStringAsFixed(0)),
-          ],
-        ),
-        TableRow(
-          children: [
-            Padding(
-              padding: const EdgeInsets.symmetric(vertical: tablePadding),
-              child: Text(AppLocalizations.of(context).protein),
-            ),
-            Text(AppLocalizations.of(context).gValue(planned.protein.toStringAsFixed(0))),
-            Text(AppLocalizations.of(context).gValue(logged.protein.toStringAsFixed(0))),
-            Text((logged.protein - planned.protein).toStringAsFixed(0)),
-          ],
-        ),
-        TableRow(
-          children: [
-            Padding(
-              padding: const EdgeInsets.symmetric(vertical: tablePadding),
-              child: Text(AppLocalizations.of(context).carbohydrates),
-            ),
-            Text(AppLocalizations.of(context).gValue(planned.carbohydrates.toStringAsFixed(0))),
-            Text(AppLocalizations.of(context).gValue(logged.carbohydrates.toStringAsFixed(0))),
-            Text((logged.carbohydrates - planned.carbohydrates).toStringAsFixed(0)),
-          ],
-        ),
-        TableRow(
-          children: [
-            Padding(
-              padding: const EdgeInsets.symmetric(
-                vertical: tablePadding,
-                horizontal: 12,
-              ),
-              child: Text(AppLocalizations.of(context).sugars),
-            ),
-            Text(
-              AppLocalizations.of(context).gValue(planned.carbohydratesSugar.toStringAsFixed(0)),
-            ),
-            Text(AppLocalizations.of(context).gValue(logged.carbohydratesSugar.toStringAsFixed(0))),
-            Text((logged.carbohydratesSugar - planned.carbohydratesSugar).toStringAsFixed(0)),
-          ],
-        ),
-        TableRow(
-          children: [
-            Padding(
-              padding: const EdgeInsets.symmetric(vertical: tablePadding),
-              child: Text(AppLocalizations.of(context).fat),
-            ),
-            Text(AppLocalizations.of(context).gValue(planned.fat.toStringAsFixed(0))),
-            Text(AppLocalizations.of(context).gValue(logged.fat.toStringAsFixed(0))),
-            Text((logged.fat - planned.fat).toStringAsFixed(0)),
-          ],
-        ),
-        TableRow(
-          children: [
-            Padding(
-              padding: const EdgeInsets.symmetric(
-                vertical: tablePadding,
-                horizontal: 12,
-              ),
-              child: Text(AppLocalizations.of(context).saturatedFat),
-            ),
-            Text(AppLocalizations.of(context).gValue(planned.fatSaturated.toStringAsFixed(0))),
-            Text(AppLocalizations.of(context).gValue(logged.fatSaturated.toStringAsFixed(0))),
-            Text((logged.fatSaturated - planned.fatSaturated).toStringAsFixed(0)),
-          ],
-        ),
-        TableRow(
-          children: [
-            Padding(
-              padding: const EdgeInsets.symmetric(vertical: tablePadding),
-              child: Text(AppLocalizations.of(context).fiber),
-            ),
-            Text(AppLocalizations.of(context).gValue(planned.fiber.toStringAsFixed(0))),
-            Text(AppLocalizations.of(context).gValue(logged.fiber.toStringAsFixed(0))),
-            Text((logged.fiber - planned.fiber).toStringAsFixed(0)),
-          ],
-        ),
-        TableRow(
-          children: [
-            Padding(
-              padding: const EdgeInsets.symmetric(vertical: tablePadding),
-              child: Text(AppLocalizations.of(context).sodium),
-            ),
-            Text(AppLocalizations.of(context).gValue(planned.sodium.toStringAsFixed(0))),
-            Text(AppLocalizations.of(context).gValue(logged.sodium.toStringAsFixed(0))),
-            Text((logged.sodium - planned.sodium).toStringAsFixed(0)),
-          ],
-        ),
-=======
         TableRow(children: [
           columnHeader(true, loc.macronutrients),
           columnHeader(false, loc.planned),
@@ -265,7 +129,6 @@
         macroRow(1, true, loc.saturatedFat, (NutritionalValues nv) => nv.fatSaturated),
         macroRow(0, true, loc.fiber, (NutritionalValues nv) => nv.fiber),
         macroRow(0, true, loc.sodium, (NutritionalValues nv) => nv.sodium),
->>>>>>> 9222837b
       ],
     );
   }
