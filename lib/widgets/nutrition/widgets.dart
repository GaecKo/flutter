/*
 * This file is part of wger Workout Manager <https://github.com/wger-project>.
 * Copyright (C) 2020, 2021 wger Team
 *
 * wger Workout Manager is free software: you can redistribute it and/or modify
 * it under the terms of the GNU Affero General Public License as published by
 * the Free Software Foundation, either version 3 of the License, or
 * (at your option) any later version.
 *
 * wger Workout Manager is distributed in the hope that it will be useful,
 * but WITHOUT ANY WARRANTY; without even the implied warranty of
 * MERCHANTABILITY or FITNESS FOR A PARTICULAR PURPOSE.  See the
 * GNU Affero General Public License for more details.
 *
 * You should have received a copy of the GNU Affero General Public License
 * along with this program.  If not, see <http://www.gnu.org/licenses/>.
 */

import 'dart:io';

import 'package:flutter/material.dart';
import 'package:flutter/services.dart';
import 'package:flutter_barcode_scanner/flutter_barcode_scanner.dart';
import 'package:flutter_gen/gen_l10n/app_localizations.dart';
import 'package:flutter_typeahead/flutter_typeahead.dart';
import 'package:provider/provider.dart';
import 'package:wger/helpers/consts.dart';
import 'package:wger/helpers/ui.dart';
import 'package:wger/providers/nutrition.dart';
import 'package:wger/widgets/core/core.dart';

class IngredientTypeahead extends StatefulWidget {
  final TextEditingController _ingredientController;
  final TextEditingController _ingredientIdController;

  String? barcode = '';
  late final bool? test;
  final bool showScanner;

  IngredientTypeahead(
    this._ingredientIdController,
    this._ingredientController, {
    this.showScanner = true,
    this.test = false,
    this.barcode = '',
  });

  @override
  _IngredientTypeaheadState createState() => _IngredientTypeaheadState();
}

Future<String> scanBarcode(BuildContext context) async {
  String barcode;
  try {
    barcode = await FlutterBarcodeScanner.scanBarcode(
      '#ff6666',
      AppLocalizations.of(context).close,
      true,
      ScanMode.BARCODE,
    );

    if (barcode.compareTo('-1') == 0) {
      return '';
    }
  } on PlatformException {
    return '';
  }

  return barcode;
}

class _IngredientTypeaheadState extends State<IngredientTypeahead> {
  var _searchEnglish = true;

  @override
  Widget build(BuildContext context) {
<<<<<<< HEAD
    return TypeAheadFormField(
      textFieldConfiguration: TextFieldConfiguration(
        controller: widget._ingredientController,
        decoration: InputDecoration(
          prefixIcon: const Icon(Icons.search),
          labelText: AppLocalizations.of(context).searchIngredient,
          suffixIcon:
              (widget._showScanner || Platform.isLinux || Platform.isMacOS) ? scanButton() : null,
=======
    return Column(
      children: [
        TypeAheadFormField(
          textFieldConfiguration: TextFieldConfiguration(
            controller: widget._ingredientController,
            decoration: InputDecoration(
              prefixIcon: const Icon(Icons.search),
              labelText: AppLocalizations.of(context).searchIngredient,
              suffixIcon: widget.showScanner ? scanButton() : null,
            ),
          ),
          suggestionsCallback: (pattern) async {
            return Provider.of<NutritionPlansProvider>(context, listen: false).searchIngredient(
              pattern,
              languageCode: Localizations.localeOf(context).languageCode,
              searchEnglish: _searchEnglish,
            );
          },
          itemBuilder: (context, dynamic suggestion) {
            final url = context.read<NutritionPlansProvider>().baseProvider.auth.serverUrl;
            return ListTile(
              leading: suggestion['data']['image'] != null
                  ? CircleAvatar(backgroundImage: NetworkImage(url! + suggestion['data']['image']))
                  : const CircleIconAvatar(Icon(Icons.image, color: Colors.grey)),
              title: Text(suggestion['value']),
            );
          },
          transitionBuilder: (context, suggestionsBox, controller) {
            return suggestionsBox;
          },
          onSuggestionSelected: (dynamic suggestion) {
            widget._ingredientIdController.text = suggestion['data']['id'].toString();
            widget._ingredientController.text = suggestion['value'];
          },
          validator: (value) {
            if (value!.isEmpty) {
              return AppLocalizations.of(context).selectIngredient;
            }
            return null;
          },
>>>>>>> 9cf5725e
        ),
        if (Localizations.localeOf(context).languageCode != LANGUAGE_SHORT_ENGLISH)
          SwitchListTile(
            title: Text(AppLocalizations.of(context).searchNamesInEnglish),
            value: _searchEnglish,
            onChanged: (_) {
              setState(() {
                _searchEnglish = !_searchEnglish;
              });
            },
            dense: true,
          ),
      ],
    );
  }

  Widget scanButton() {
    return IconButton(
      key: const Key('scan-button'),
      onPressed: () async {
        try {
          if (!widget.test!) {
            widget.barcode = await scanBarcode(context);
          }

          if (widget.barcode!.isNotEmpty) {
            final result = await Provider.of<NutritionPlansProvider>(context, listen: false)
                .searchIngredientWithCode(widget.barcode!);

            if (result != null) {
              showDialog(
                context: context,
                builder: (ctx) => AlertDialog(
                  key: const Key('found-dialog'),
                  title: Text(AppLocalizations.of(context).productFound),
                  content: Text(AppLocalizations.of(context).productFoundDescription(result.name)),
                  actions: [
                    TextButton(
                      key: const Key('found-dialog-confirm-button'),
                      child: Text(MaterialLocalizations.of(context).continueButtonLabel),
                      onPressed: () {
                        widget._ingredientController.text = result.name;
                        widget._ingredientIdController.text = result.id.toString();
                        Navigator.of(ctx).pop();
                      },
                    ),
                    TextButton(
                      key: const Key('found-dialog-close-button'),
                      child: Text(MaterialLocalizations.of(context).closeButtonLabel),
                      onPressed: () {
                        Navigator.of(ctx).pop();
                      },
                    )
                  ],
                ),
              );
            } else {
              //nothing is matching barcode
              showDialog(
                context: context,
                builder: (ctx) => AlertDialog(
                  key: const Key('notFound-dialog'),
                  title: Text(AppLocalizations.of(context).productNotFound),
                  content: Text(
                    AppLocalizations.of(context).productNotFoundDescription(widget.barcode!),
                  ),
                  actions: [
                    TextButton(
                      key: const Key('notFound-dialog-close-button'),
                      child: Text(MaterialLocalizations.of(context).closeButtonLabel),
                      onPressed: () {
                        Navigator.of(ctx).pop();
                      },
                    )
                  ],
                ),
              );
            }
          }
        } catch (e) {
          showErrorDialog(e, context);
        }
      },
      icon: Image.asset('assets/images/barcode_scanner_icon.png'),
    );
  }
}<|MERGE_RESOLUTION|>--- conflicted
+++ resolved
@@ -74,16 +74,6 @@
 
   @override
   Widget build(BuildContext context) {
-<<<<<<< HEAD
-    return TypeAheadFormField(
-      textFieldConfiguration: TextFieldConfiguration(
-        controller: widget._ingredientController,
-        decoration: InputDecoration(
-          prefixIcon: const Icon(Icons.search),
-          labelText: AppLocalizations.of(context).searchIngredient,
-          suffixIcon:
-              (widget._showScanner || Platform.isLinux || Platform.isMacOS) ? scanButton() : null,
-=======
     return Column(
       children: [
         TypeAheadFormField(
@@ -92,7 +82,7 @@
             decoration: InputDecoration(
               prefixIcon: const Icon(Icons.search),
               labelText: AppLocalizations.of(context).searchIngredient,
-              suffixIcon: widget.showScanner ? scanButton() : null,
+              suffixIcon: (widget._showScanner || Platform.isLinux || Platform.isMacOS) ? scanButton() : null,
             ),
           ),
           suggestionsCallback: (pattern) async {
@@ -109,6 +99,7 @@
                   ? CircleAvatar(backgroundImage: NetworkImage(url! + suggestion['data']['image']))
                   : const CircleIconAvatar(Icon(Icons.image, color: Colors.grey)),
               title: Text(suggestion['value']),
+              subtitle: Text(suggestion['data']['id'].toString()),
             );
           },
           transitionBuilder: (context, suggestionsBox, controller) {
@@ -124,7 +115,6 @@
             }
             return null;
           },
->>>>>>> 9cf5725e
         ),
         if (Localizations.localeOf(context).languageCode != LANGUAGE_SHORT_ENGLISH)
           SwitchListTile(
