/*
 * This file is part of wger Workout Manager <https://github.com/wger-project>.
 * Copyright (C) 2020, 2021 wger Team
 *
 * wger Workout Manager is free software: you can redistribute it and/or modify
 * it under the terms of the GNU Affero General Public License as published by
 * the Free Software Foundation, either version 3 of the License, or
 * (at your option) any later version.
 *
 * wger Workout Manager is distributed in the hope that it will be useful,
 * but WITHOUT ANY WARRANTY; without even the implied warranty of
 * MERCHANTABILITY or FITNESS FOR A PARTICULAR PURPOSE.  See the
 * GNU Affero General Public License for more details.
 *
 * You should have received a copy of the GNU Affero General Public License
 * along with this program.  If not, see <http://www.gnu.org/licenses/>.
 */

import 'package:flutter/material.dart';
import 'package:flutter/services.dart'; //import 'package:flutter_barcode_scanner/flutter_barcode_scanner.dart';
import 'package:flutter_gen/gen_l10n/app_localizations.dart';
import 'package:flutter_typeahead/flutter_typeahead.dart';
import 'package:flutter_zxing/flutter_zxing.dart';
import 'package:font_awesome_flutter/font_awesome_flutter.dart';
import 'package:provider/provider.dart';
import 'package:wger/helpers/consts.dart';
import 'package:wger/helpers/misc.dart';
import 'package:wger/helpers/platform.dart';
import 'package:wger/helpers/ui.dart';
import 'package:wger/models/exercises/ingredient_api.dart';
import 'package:wger/models/nutrition/ingredient.dart';
import 'package:wger/providers/nutrition.dart';
import 'package:wger/widgets/core/core.dart';
import 'package:wger/widgets/nutrition/nutrition_tiles.dart';

class ScanReader extends StatelessWidget {
  const ScanReader();
  @override
  Widget build(BuildContext context) => Scaffold(
        body: ReaderWidget(
          onScan: (result) {
            // notes:
            // 1. even if result.isValid, result.error is always non-null (and set to "")
            // 2. i've never encountered scan errors to see when they occur, and
            //    i wouldn't know what to do about them anyway, so we simply return
            //    result.text in such case (which presumably will be null, or "")
            // 3. when user cancels (swipe left / back button) this code is no longer
            //    run and the caller receives null
            Navigator.pop(context, result.text);
          },
        ),
      );
}

class IngredientTypeahead extends StatefulWidget {
  final TextEditingController _ingredientController;
  final TextEditingController _ingredientIdController;

  final String barcode;
  final bool? test;
  final bool showScanner;

  final Function(int id, String name, num? amount) selectIngredient;
  final Function() unSelectIngredient;
  final Function(String query) updateSearchQuery;

  const IngredientTypeahead(
    this._ingredientIdController,
    this._ingredientController, {
    this.showScanner = true,
    this.test = false,
    this.barcode = '',
    required this.selectIngredient,
    required this.unSelectIngredient,
    required this.updateSearchQuery,
  });

  @override
  _IngredientTypeaheadState createState() => _IngredientTypeaheadState();
}

class _IngredientTypeaheadState extends State<IngredientTypeahead> {
  var _searchEnglish = true;
  late String barcode;

  @override
  void initState() {
    super.initState();
    barcode = widget.barcode; // for unit tests
  }

  Future<String> readerscan(BuildContext context) async {
    try {
      final code = await Navigator.of(context)
          .push<String?>(MaterialPageRoute(builder: (context) => ScanReader()));
      if (code == null) {
        return '';
      }

      if (code.compareTo('-1') == 0) {
        return '';
      }
      return code;
    } on PlatformException {
      return '';
    }
  }

  @override
  Widget build(BuildContext context) {
    return Column(
      children: [
        TypeAheadField<IngredientApiSearchEntry>(
          controller: widget._ingredientController,
          builder: (context, controller, focusNode) {
            return TextFormField(
              controller: controller,
              focusNode: focusNode,
              autofocus: true,
              validator: (value) {
                if (value!.isEmpty) {
                  return AppLocalizations.of(context).selectIngredient;
                }
                return null;
              },
              onChanged: (value) {
                widget.updateSearchQuery(value);
                // unselect to start a new search
                widget.unSelectIngredient();
              },
              decoration: InputDecoration(
                prefixIcon: const Icon(Icons.search),
                labelText: AppLocalizations.of(context).searchIngredient,
                suffixIcon: (widget.showScanner && !isDesktop) ? scanButton() : null,
              ),
            );
          },
          suggestionsCallback: (pattern) {
            // don't do search if user has already loaded a specific item
            if (pattern == '' || widget._ingredientIdController.text.isNotEmpty) {
              return null;
            }

            return Provider.of<NutritionPlansProvider>(context, listen: false).searchIngredient(
              pattern,
              languageCode: Localizations.localeOf(context).languageCode,
              searchEnglish: _searchEnglish,
            );
          },
          itemBuilder: (context, suggestion) {
            final url = context.read<NutritionPlansProvider>().baseProvider.auth.serverUrl;
            return ListTile(
              leading: suggestion.data.image != null
                  ? CircleAvatar(
                      backgroundImage: NetworkImage(url! + suggestion.data.image!),
                    )
                  : const CircleIconAvatar(
                      Icon(Icons.image, color: Colors.grey),
                    ),
              title: Text(suggestion.value),
              // subtitle: Text(suggestion.data.id.toString()),
            );
          },
          transitionBuilder: (context, animation, child) => FadeTransition(
            opacity: CurvedAnimation(parent: animation, curve: Curves.fastOutSlowIn),
            child: child,
          ),
          onSelected: (suggestion) {
            widget.selectIngredient(suggestion.data.id, suggestion.value, null);
          },
        ),
        if (Localizations.localeOf(context).languageCode != LANGUAGE_SHORT_ENGLISH)
          SwitchListTile(
            title: Text(AppLocalizations.of(context).searchNamesInEnglish),
            value: _searchEnglish,
            onChanged: (_) {
              setState(() {
                _searchEnglish = !_searchEnglish;
              });
            },
            dense: true,
          ),
      ],
    );
  }

  Widget scanButton() {
    return IconButton(
      key: const Key('scan-button'),
      icon: const FaIcon(FontAwesomeIcons.barcode),
      onPressed: () async {
        try {
          if (!widget.test!) {
            barcode = await readerscan(context);
          }

          if (barcode.isNotEmpty) {
            if (!mounted) {
              return;
            }
            final result = await Provider.of<NutritionPlansProvider>(
              context,
              listen: false,
            ).searchIngredientWithCode(barcode);
            // TODO: show spinner...
            if (!mounted) {
              return;
            }

            if (result != null) {
              showDialog(
                context: context,
                builder: (ctx) => AlertDialog(
                  key: const Key('found-dialog'),
                  title: Text(AppLocalizations.of(context).productFound),
                  content: Column(
                    mainAxisSize: MainAxisSize.min,
                    children: [
                      Text(AppLocalizations.of(context).productFoundDescription(result.name)),
                      MealItemValuesTile(
                        ingredient: result,
                        nutritionalValues: result.nutritionalValues,
                      ),
                    ],
                  ),
                  actions: [
                    TextButton(
                      key: const Key('found-dialog-confirm-button'),
                      child: Text(MaterialLocalizations.of(context).continueButtonLabel),
                      onPressed: () {
                        widget.selectIngredient(result.id, result.name, null);
                        Navigator.of(ctx).pop();
                      },
                    ),
                    TextButton(
                      key: const Key('found-dialog-close-button'),
                      child: Text(
                        MaterialLocalizations.of(context).closeButtonLabel,
                      ),
                      onPressed: () {
                        Navigator.of(ctx).pop();
                      },
                    ),
                  ],
                ),
              );
            } else {
              //nothing is matching barcode
              showDialog(
                context: context,
                builder: (ctx) => AlertDialog(
                  key: const Key('notFound-dialog'),
                  title: Text(AppLocalizations.of(context).productNotFound),
                  content: Text(
                    AppLocalizations.of(context).productNotFoundDescription(barcode),
                  ),
                  actions: [
                    TextButton(
                      key: const Key('notFound-dialog-close-button'),
                      child: Text(
                        MaterialLocalizations.of(context).closeButtonLabel,
                      ),
                      onPressed: () {
                        Navigator.of(ctx).pop();
                      },
                    ),
                  ],
                ),
              );
            }
          }
        } catch (e) {
          if (mounted) {
            showErrorDialog(e, context);
          }
        }
      },
    );
  }
}

<<<<<<< HEAD
class NutritionDiaryheader extends StatelessWidget {
  final Widget? leading;

  const NutritionDiaryheader({this.leading});

  @override
  Widget build(BuildContext context) {
    return ListTile(
      leading: leading ??
          const CircleIconAvatar(
            Icon(Icons.image, color: Colors.transparent),
            color: Colors.transparent,
          ),
      subtitle: Row(
        mainAxisAlignment: MainAxisAlignment.spaceBetween,
        mainAxisSize: MainAxisSize.max,
        children: [
          AppLocalizations.of(context).energy,
          AppLocalizations.of(context).protein,
          AppLocalizations.of(context).carbohydrates,
          AppLocalizations.of(context).fat,
        ].map((e) => MutedText(e, textAlign: TextAlign.right)).toList(),
      ),
    );
  }
}

class NutritionDiaryEntry extends StatelessWidget {
  const NutritionDiaryEntry({
    super.key,
    required this.diaryEntry,
    this.nutritionalPlan,
  });

  final Log diaryEntry;
  final NutritionalPlan? nutritionalPlan;

  @override
  Widget build(BuildContext context) {
    return Row(
      crossAxisAlignment: CrossAxisAlignment.start,
      mainAxisAlignment: MainAxisAlignment.start,
      children: [
        Text(
          DateFormat.Hm(Localizations.localeOf(context).languageCode).format(diaryEntry.datetime),
          style: const TextStyle(fontWeight: FontWeight.bold),
        ),
        const SizedBox(width: 8),
        Expanded(
          child: Column(
            crossAxisAlignment: CrossAxisAlignment.start,
            children: [
              Text(
                '${AppLocalizations.of(context).gValue(diaryEntry.amount.toStringAsFixed(0))} ${diaryEntry.ingredient.name}',
                overflow: TextOverflow.ellipsis,
              ),
              const SizedBox(height: 4),
              Row(
                mainAxisSize: MainAxisSize.max,
                mainAxisAlignment: MainAxisAlignment.spaceAround,
                children: [
                  ...getMutedNutritionalValues(
                    diaryEntry.nutritionalValues,
                    context,
                  ),
                ],
              ),
              const SizedBox(height: 12),
            ],
          ),
        ),
        if (nutritionalPlan != null)
          IconButton(
            tooltip: AppLocalizations.of(context).delete,
            onPressed: () {
              Provider.of<NutritionPlansProvider>(context, listen: false)
                .deleteLog(diaryEntry.id!, nutritionalPlan!.id!);
            },
            icon: const Icon(Icons.delete_outline),
          ),
      ],
    );
  }
}

=======
>>>>>>> 9222837b
class IngredientAvatar extends StatelessWidget {
  final Ingredient ingredient;

  const IngredientAvatar({super.key, required this.ingredient});

  @override
  Widget build(BuildContext context) {
    return ingredient.image != null
        ? GestureDetector(
            child: CircleAvatar(
              backgroundImage: NetworkImage(ingredient.image!.image),
            ),
            onTap: () async {
              if (ingredient.image!.objectUrl != '') {
                return launchURL(ingredient.image!.objectUrl, context);
              }
            },
          )
        : const CircleIconAvatar(Icon(Icons.image, color: Colors.grey));
  }
}<|MERGE_RESOLUTION|>--- conflicted
+++ resolved
@@ -279,94 +279,6 @@
   }
 }
 
-<<<<<<< HEAD
-class NutritionDiaryheader extends StatelessWidget {
-  final Widget? leading;
-
-  const NutritionDiaryheader({this.leading});
-
-  @override
-  Widget build(BuildContext context) {
-    return ListTile(
-      leading: leading ??
-          const CircleIconAvatar(
-            Icon(Icons.image, color: Colors.transparent),
-            color: Colors.transparent,
-          ),
-      subtitle: Row(
-        mainAxisAlignment: MainAxisAlignment.spaceBetween,
-        mainAxisSize: MainAxisSize.max,
-        children: [
-          AppLocalizations.of(context).energy,
-          AppLocalizations.of(context).protein,
-          AppLocalizations.of(context).carbohydrates,
-          AppLocalizations.of(context).fat,
-        ].map((e) => MutedText(e, textAlign: TextAlign.right)).toList(),
-      ),
-    );
-  }
-}
-
-class NutritionDiaryEntry extends StatelessWidget {
-  const NutritionDiaryEntry({
-    super.key,
-    required this.diaryEntry,
-    this.nutritionalPlan,
-  });
-
-  final Log diaryEntry;
-  final NutritionalPlan? nutritionalPlan;
-
-  @override
-  Widget build(BuildContext context) {
-    return Row(
-      crossAxisAlignment: CrossAxisAlignment.start,
-      mainAxisAlignment: MainAxisAlignment.start,
-      children: [
-        Text(
-          DateFormat.Hm(Localizations.localeOf(context).languageCode).format(diaryEntry.datetime),
-          style: const TextStyle(fontWeight: FontWeight.bold),
-        ),
-        const SizedBox(width: 8),
-        Expanded(
-          child: Column(
-            crossAxisAlignment: CrossAxisAlignment.start,
-            children: [
-              Text(
-                '${AppLocalizations.of(context).gValue(diaryEntry.amount.toStringAsFixed(0))} ${diaryEntry.ingredient.name}',
-                overflow: TextOverflow.ellipsis,
-              ),
-              const SizedBox(height: 4),
-              Row(
-                mainAxisSize: MainAxisSize.max,
-                mainAxisAlignment: MainAxisAlignment.spaceAround,
-                children: [
-                  ...getMutedNutritionalValues(
-                    diaryEntry.nutritionalValues,
-                    context,
-                  ),
-                ],
-              ),
-              const SizedBox(height: 12),
-            ],
-          ),
-        ),
-        if (nutritionalPlan != null)
-          IconButton(
-            tooltip: AppLocalizations.of(context).delete,
-            onPressed: () {
-              Provider.of<NutritionPlansProvider>(context, listen: false)
-                .deleteLog(diaryEntry.id!, nutritionalPlan!.id!);
-            },
-            icon: const Icon(Icons.delete_outline),
-          ),
-      ],
-    );
-  }
-}
-
-=======
->>>>>>> 9222837b
 class IngredientAvatar extends StatelessWidget {
   final Ingredient ingredient;
 
