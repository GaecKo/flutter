/*
 * This file is part of wger Workout Manager <https://github.com/wger-project>.
 * Copyright (C) 2020, 2021 wger Team
 *
 * wger Workout Manager is free software: you can redistribute it and/or modify
 * it under the terms of the GNU Affero General Public License as published by
 * the Free Software Foundation, either version 3 of the License, or
 * (at your option) any later version.
 *
 * wger Workout Manager is distributed in the hope that it will be useful,
 * but WITHOUT ANY WARRANTY; without even the implied warranty of
 * MERCHANTABILITY or FITNESS FOR A PARTICULAR PURPOSE.  See the
 * GNU Affero General Public License for more details.
 *
 * You should have received a copy of the GNU Affero General Public License
 * along with this program.  If not, see <http://www.gnu.org/licenses/>.
 */

import 'package:flutter/material.dart';
import 'package:flutter_gen/gen_l10n/app_localizations.dart';
import 'package:flutter_svg_icons/flutter_svg_icons.dart';
import 'package:provider/provider.dart';
import 'package:wger/helpers/consts.dart';
import 'package:wger/models/nutrition/meal.dart';
import 'package:wger/models/nutrition/meal_item.dart';
import 'package:wger/providers/nutrition.dart';
import 'package:wger/screens/form_screen.dart';
import 'package:wger/screens/log_meal_screen.dart';
import 'package:wger/widgets/nutrition/charts.dart';
import 'package:wger/widgets/nutrition/forms.dart';
import 'package:wger/widgets/nutrition/helpers.dart';
import 'package:wger/widgets/nutrition/nutrition_tile.dart';
import 'package:wger/widgets/nutrition/nutrition_tiles.dart';
import 'package:wger/widgets/nutrition/widgets.dart';

enum viewMode {
  base, // just highlevel meal info (name, time)
  withIngredients, // + ingredients
  withAllDetails // + nutritional breakdown of ingredients, + logged today
}

class MealWidget extends StatefulWidget {
  final Meal _meal;
  final List<MealItem> _recentMealItems;
  final bool popTwice;
  final bool readOnly;

  const MealWidget(
    this._meal,
    this._recentMealItems,
    this.popTwice,
    this.readOnly,
  );

  @override
  _MealWidgetState createState() => _MealWidgetState();
}

class _MealWidgetState extends State<MealWidget> {
  var _viewMode = viewMode.base;
  bool _editing = false;

  void _toggleEditing() {
    setState(() {
      _editing = !_editing;
    });
  }

  void _toggleDetails() {
    setState(() {
      if (widget._meal.isRealMeal) {
        _viewMode = switch (_viewMode) {
          viewMode.base => viewMode.withIngredients,
          viewMode.withIngredients => viewMode.withAllDetails,
          viewMode.withAllDetails => viewMode.base,
        };
      } else {
        // the "other logs" fake meal doesn't have ingredients to show
        _viewMode = switch (_viewMode) {
          viewMode.base => viewMode.withAllDetails,
          _ => viewMode.base,
        };
      }
    });
  }

  @override
  Widget build(BuildContext context) {
    return Container(
      padding: const EdgeInsets.all(3),
      child: Card(
        child: Column(
          crossAxisAlignment: CrossAxisAlignment.start,
          children: [
            MealHeader(
              editing: _editing,
              toggleEditing: _toggleEditing,
              popTwice: widget.popTwice,
              readOnly: widget.readOnly,
              viewMode: _viewMode,
              toggleViewMode: _toggleDetails,
              meal: widget._meal,
            ),
            if (_editing)
              Padding(
                padding: const EdgeInsets.symmetric(vertical: 8),
                child: Wrap(
                  spacing: 8,
                  children: [
                    TextButton.icon(
                      icon: const Icon(Icons.add),
                      label: Text(AppLocalizations.of(context).addIngredient),
                      onPressed: () {
                        Navigator.pushNamed(
                          context,
                          FormScreen.routeName,
                          arguments: FormScreenArguments(
                            AppLocalizations.of(context).addIngredient,
                            MealItemForm(widget._meal, widget._recentMealItems),
                            hasListView: true,
                          ),
                        );
                      },
                    ),
                    TextButton.icon(
                      label: Text(AppLocalizations.of(context).edit),
                      onPressed: () {
                        Navigator.pushNamed(
                          context,
                          FormScreen.routeName,
                          arguments: FormScreenArguments(
                            AppLocalizations.of(context).edit,
                            MealForm(widget._meal.planId, widget._meal),
                          ),
                        );
                      },
                      icon: const Icon(Icons.timer),
                    ),
                    TextButton.icon(
                      onPressed: () {
                        // Delete the meal
                        Provider.of<NutritionPlansProvider>(
                          context,
                          listen: false,
                        ).deleteMeal(widget._meal);

                        // and inform the user
                        ScaffoldMessenger.of(context).showSnackBar(
                          SnackBar(
                            content: Text(
                              AppLocalizations.of(context).successfullyDeleted,
                              textAlign: TextAlign.center,
                            ),
                          ),
                        );
                      },
                      label: Text(AppLocalizations.of(context).delete),
                      icon: const Icon(Icons.delete),
                    ),
                  ],
                ),
              ),
            if (_viewMode == viewMode.withIngredients || _viewMode == viewMode.withAllDetails)
              const Divider(),
            if (_viewMode == viewMode.withIngredients || _viewMode == viewMode.withAllDetails)
              const DiaryheaderTile(),
            if (_viewMode == viewMode.withIngredients || _viewMode == viewMode.withAllDetails)
              if (widget._meal.mealItems.isEmpty && widget._meal.isRealMeal)
                NutritionTile(
                    title: Text(
                  AppLocalizations.of(context).noIngredientsDefined,
                  textAlign: TextAlign.left,
                ))
              else
                ...widget._meal.mealItems
                    .map((item) => MealItemEditableFullTile(item, _viewMode, _editing)),
            if (_viewMode == viewMode.withIngredients || _viewMode == viewMode.withAllDetails)
              const Divider(),
            if (_viewMode == viewMode.withIngredients || _viewMode == viewMode.withAllDetails)
              NutritionTile(
                vPadding: 0,
                leading: const Text('total'),
                title: getNutritionRow(
                  context,
                  muted(getNutritionalValues(widget._meal.plannedNutritionalValues, context)),
                ),
              ),
            if (_viewMode == viewMode.withAllDetails)
              Column(
                children: [
                  const Divider(),
                  Center(
                    child: Text(
                      AppLocalizations.of(context).loggedToday,
                      style: Theme.of(context).textTheme.titleMedium,
                    ),
                  ),
                  if (widget._meal.plannedNutritionalValues.energy != 0)
                    MealDiaryBarChartWidget(
                      planned: widget._meal.plannedNutritionalValues,
                      logged: widget._meal.loggedNutritionalValuesToday,
                    ),
                  ...widget._meal.diaryEntriesToday.map((item) => Padding(
                        padding: const EdgeInsets.all(8.0),
                        child: Column(
<<<<<<< HEAD
                          children: [NutritionDiaryEntry(diaryEntry: item)],
=======
                          children: [
                            DiaryEntryTile(diaryEntry: item),
                          ],
>>>>>>> 9222837b
                        ),
                      )),
                ],
              ),
          ],
        ),
      ),
    );
  }
}

/// An editable NutritionTile showing the avatar, name, nutritional values
class MealItemEditableFullTile extends StatelessWidget {
  final bool _editing;
  final viewMode _viewMode;
  final MealItem _item;

  const MealItemEditableFullTile(this._item, this._viewMode, this._editing);

  @override
  Widget build(BuildContext context) {
    // TODO(x): add real support for weight units
    /*
    String unit = _item.weightUnitId == null
        ? AppLocalizations.of(context).g
        : _item.weightUnitObj!.weightUnit.name;

     */
    final String unit = AppLocalizations.of(context).g;
    final values = _item.nutritionalValues;

    return NutritionTile(
      leading: IngredientAvatar(ingredient: _item.ingredient),
      title: Row(
        mainAxisSize: MainAxisSize.max,
        children: [
<<<<<<< HEAD
          if (_viewMode == viewMode.withAllDetails) ...getMutedNutritionalValues(values, context),
=======
          Text(
            '${_item.amount.toStringAsFixed(0)}$unit ${_item.ingredient.name}',
            overflow: TextOverflow.ellipsis,
            textAlign: TextAlign.left,
          ),
>>>>>>> 9222837b
        ],
      ),
      subtitle: (_viewMode != viewMode.withAllDetails && !_editing)
          ? null
          : getNutritionRow(context, muted(getNutritionalValues(values, context))),
      trailing: _editing
          ? IconButton(
              icon: const Icon(Icons.delete, size: ICON_SIZE_SMALL),
              tooltip: AppLocalizations.of(context).delete,
              iconSize: ICON_SIZE_SMALL,
              onPressed: () {
                // Delete the meal item
                Provider.of<NutritionPlansProvider>(context, listen: false).deleteMealItem(_item);

                // and inform the user
                ScaffoldMessenger.of(context).showSnackBar(
                  SnackBar(
                    content: Text(
                      AppLocalizations.of(context).successfullyDeleted,
                      textAlign: TextAlign.center,
                    ),
                  ),
                );
              },
            )
          : null,
    );
  }
}

class MealHeader extends StatelessWidget {
  final Meal _meal;
  final bool _editing;
  final bool popTwice;
  final bool readOnly;
  final viewMode _viewMode;
  final Function() _toggleEditing;
  final Function() _toggleViewMode;

  const MealHeader({
    required Meal meal,
    required bool editing,
    this.popTwice = false,
    this.readOnly = false,
    required viewMode viewMode,
    required Function() toggleEditing,
    required Function() toggleViewMode,
  })  : _meal = meal,
        _editing = editing,
        _viewMode = viewMode,
        _toggleViewMode = toggleViewMode,
        _toggleEditing = toggleEditing;

  @override
  Widget build(BuildContext context) {
    return Column(
      crossAxisAlignment: CrossAxisAlignment.start,
      children: [
        ListTile(
          contentPadding: const EdgeInsets.symmetric(horizontal: 16, vertical: 8),
          title: Row(children: [
            Expanded(
<<<<<<< HEAD
              child: Column(
                crossAxisAlignment: CrossAxisAlignment.start,
                children: [
                  Text(
                    ((_meal.time != null) ? '${_meal.time!.format(context)} ' : '') + _meal.name,
                    style: Theme.of(context).textTheme.titleMedium,
                  ),
                  if (_meal.isRealMeal)
                    Text(
                      getShortNutritionValues(
                        _meal.plannedNutritionalValues,
                        context,
                      ),
                      style: Theme.of(context).textTheme.titleSmall,
                    ),
                ],
              ),
            ),
=======
                child: Column(
              crossAxisAlignment: CrossAxisAlignment.start,
              children: [
                Text(
                  _meal.name,
                  style: Theme.of(context).textTheme.titleLarge,
                ),
                Row(
                  children: [
                    if (_meal.time != null)
                      Text(
                        _meal.time!.format(context),
                        style: Theme.of(context).textTheme.titleSmall,
                      ),
                    if (_meal.time != null) const SizedBox(width: 12),
                    Text(
                      _meal.isRealMeal
                          ? getKcalConsumedVsPlanned(_meal, context)
                          : getKcalConsumed(_meal, context),
                      style: Theme.of(context).textTheme.titleSmall,
                    ),
                  ],
                ),
              ],
            )),
>>>>>>> 9222837b
          ]),
          trailing: Row(
            mainAxisSize: MainAxisSize.min,
            children: [
              IconButton(
                icon: switch (_viewMode) {
                  viewMode.base => const Icon(Icons.info_outline),
                  viewMode.withIngredients => const Icon(Icons.info),
                  viewMode.withAllDetails => const Icon(Icons.info),
                },
                onPressed: () {
                  _toggleViewMode();
                },
                tooltip: AppLocalizations.of(context).toggleDetails,
              ),
              if (_meal.isRealMeal && !readOnly) const SizedBox(width: 5),
              if (_meal.isRealMeal && !readOnly)
                IconButton(
                  icon: _editing ? const Icon(Icons.done) : const Icon(Icons.edit),
                  tooltip: _editing
                      ? AppLocalizations.of(context).done
                      : AppLocalizations.of(context).edit,
                  onPressed: () {
                    _toggleEditing();
                  },
                ),
              if (_meal.isRealMeal) const SizedBox(width: 5),
              if (_meal.isRealMeal) const SvgIcon(icon: SvgIconData('assets/icons/meal-diary.svg')),
            ],
          ),
          onTap: _meal.isRealMeal
              ? () {
                  Navigator.of(context).pushNamed(
                    LogMealScreen.routeName,
                    arguments: LogMealArguments(_meal, popTwice),
                  );
                }
              : null,
        ),
      ],
    );
  }
}<|MERGE_RESOLUTION|>--- conflicted
+++ resolved
@@ -203,13 +203,9 @@
                   ...widget._meal.diaryEntriesToday.map((item) => Padding(
                         padding: const EdgeInsets.all(8.0),
                         child: Column(
-<<<<<<< HEAD
-                          children: [NutritionDiaryEntry(diaryEntry: item)],
-=======
                           children: [
                             DiaryEntryTile(diaryEntry: item),
                           ],
->>>>>>> 9222837b
                         ),
                       )),
                 ],
@@ -246,15 +242,11 @@
       title: Row(
         mainAxisSize: MainAxisSize.max,
         children: [
-<<<<<<< HEAD
-          if (_viewMode == viewMode.withAllDetails) ...getMutedNutritionalValues(values, context),
-=======
           Text(
             '${_item.amount.toStringAsFixed(0)}$unit ${_item.ingredient.name}',
             overflow: TextOverflow.ellipsis,
             textAlign: TextAlign.left,
           ),
->>>>>>> 9222837b
         ],
       ),
       subtitle: (_viewMode != viewMode.withAllDetails && !_editing)
@@ -317,26 +309,6 @@
           contentPadding: const EdgeInsets.symmetric(horizontal: 16, vertical: 8),
           title: Row(children: [
             Expanded(
-<<<<<<< HEAD
-              child: Column(
-                crossAxisAlignment: CrossAxisAlignment.start,
-                children: [
-                  Text(
-                    ((_meal.time != null) ? '${_meal.time!.format(context)} ' : '') + _meal.name,
-                    style: Theme.of(context).textTheme.titleMedium,
-                  ),
-                  if (_meal.isRealMeal)
-                    Text(
-                      getShortNutritionValues(
-                        _meal.plannedNutritionalValues,
-                        context,
-                      ),
-                      style: Theme.of(context).textTheme.titleSmall,
-                    ),
-                ],
-              ),
-            ),
-=======
                 child: Column(
               crossAxisAlignment: CrossAxisAlignment.start,
               children: [
@@ -362,7 +334,6 @@
                 ),
               ],
             )),
->>>>>>> 9222837b
           ]),
           trailing: Row(
             mainAxisSize: MainAxisSize.min,
