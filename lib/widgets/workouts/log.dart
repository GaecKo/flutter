/*
 * This file is part of wger Workout Manager <https://github.com/wger-project>.
 * Copyright (C) 2020, 2021 wger Team
 *
 * wger Workout Manager is free software: you can redistribute it and/or modify
 * it under the terms of the GNU Affero General Public License as published by
 * the Free Software Foundation, either version 3 of the License, or
 * (at your option) any later version.
 *
 * wger Workout Manager is distributed in the hope that it will be useful,
 * but WITHOUT ANY WARRANTY; without even the implied warranty of
 * MERCHANTABILITY or FITNESS FOR A PARTICULAR PURPOSE.  See the
 * GNU Affero General Public License for more details.
 *
 * You should have received a copy of the GNU Affero General Public License
 * along with this program.  If not, see <http://www.gnu.org/licenses/>.
 */

import 'package:flutter/material.dart';
import 'package:flutter/widgets.dart';
import 'package:intl/intl.dart';
import 'package:provider/provider.dart';
import 'package:wger/helpers/ui.dart';
import 'package:wger/models/exercises/exercise.dart';
import 'package:wger/models/workouts/log.dart';
import 'package:wger/models/workouts/session.dart';
import 'package:wger/providers/workout_plans.dart';
import 'package:wger/widgets/workouts/charts.dart';

class ExerciseLogChart extends StatelessWidget {
  final Exercise _exercise;
  final DateTime _currentDate;

  const ExerciseLogChart(this._exercise, this._currentDate);

  @override
  Widget build(BuildContext context) {
    final _workoutPlansData = Provider.of<WorkoutPlansProvider>(context, listen: false);
    final _workout = _workoutPlansData.currentPlan;

    Future<Map<String, dynamic>> _getChartEntries(BuildContext context) async {
      return _workoutPlansData.fetchLogData(_workout!, _exercise);
    }

    return FutureBuilder(
      future: _getChartEntries(context),
      builder: (context, AsyncSnapshot<Map<String, dynamic>> snapshot) => SizedBox(
        height: 150,
        child: snapshot.connectionState == ConnectionState.waiting && snapshot.hasData
            ? const Center(child: CircularProgressIndicator())
            : LogChartWidget(snapshot.data!, _currentDate),
      ),
    );
  }
}

class DayLogWidget extends StatefulWidget {
  final DateTime _date;
  final WorkoutSession? _session;
  final Map<Exercise, List<Log>> _exerciseData;

  const DayLogWidget(this._date, this._exerciseData, this._session);

  @override
  _DayLogWidgetState createState() => _DayLogWidgetState();
}

class _DayLogWidgetState extends State<DayLogWidget> {
  @override
  void initState() {
    super.initState();
  }

  @override
  Widget build(BuildContext context) {
    return Card(
      child: Column(
        children: [
          Text(
            DateFormat.yMd(Localizations.localeOf(context).languageCode).format(widget._date),
            style: Theme.of(context).textTheme.headline5,
          ),
<<<<<<< HEAD
          if (_session != null) const Text('Session data here'),
          ..._exerciseData.keys.map((exercise) {
            return Column(
              children: [
                Text(
                  exercise.name,
                  style: Theme.of(context).textTheme.headline6,
                ),
                ..._exerciseData[exercise]!.map((log) => Text(log.singleLogRepTextNoNl)).toList(),
                ExerciseLogChart(exercise, _date),
                const SizedBox(height: 30),
=======
          if (widget._session != null) Text('Session data here'),
          ...widget._exerciseData.keys.map((exercise) {
            return Column(
              children: [
                if (widget._exerciseData[exercise]!.isNotEmpty)
                  Text(
                    exercise.name,
                    style: Theme.of(context).textTheme.headline6,
                  )
                else
                  Container(),
                ...widget._exerciseData[exercise]!
                    .map(
                      (log) => Row(
                        mainAxisAlignment: MainAxisAlignment.spaceBetween,
                        children: [
                          Text(log.singleLogRepTextNoNl),
                          IconButton(
                            icon: Icon(Icons.delete),
                            onPressed: () async {
                              showDeleteDialog(
                                  context, exercise.name, log, exercise, widget._exerciseData);
                            },
                          ),
                        ],
                      ),
                    )
                    .toList(),
                ExerciseLogChart(exercise, widget._date),
                SizedBox(height: 30),
>>>>>>> 729c7e89
              ],
            );
          }).toList()
        ],
      ),
    );
  }
}<|MERGE_RESOLUTION|>--- conflicted
+++ resolved
@@ -80,20 +80,7 @@
             DateFormat.yMd(Localizations.localeOf(context).languageCode).format(widget._date),
             style: Theme.of(context).textTheme.headline5,
           ),
-<<<<<<< HEAD
-          if (_session != null) const Text('Session data here'),
-          ..._exerciseData.keys.map((exercise) {
-            return Column(
-              children: [
-                Text(
-                  exercise.name,
-                  style: Theme.of(context).textTheme.headline6,
-                ),
-                ..._exerciseData[exercise]!.map((log) => Text(log.singleLogRepTextNoNl)).toList(),
-                ExerciseLogChart(exercise, _date),
-                const SizedBox(height: 30),
-=======
-          if (widget._session != null) Text('Session data here'),
+          if (widget._session != null) const Text('Session data here'),
           ...widget._exerciseData.keys.map((exercise) {
             return Column(
               children: [
@@ -122,8 +109,7 @@
                     )
                     .toList(),
                 ExerciseLogChart(exercise, widget._date),
-                SizedBox(height: 30),
->>>>>>> 729c7e89
+                const SizedBox(height: 30),
               ],
             );
           }).toList()
