/*
 * This file is part of wger Workout Manager <https://github.com/wger-project>.
 * Copyright (C) 2020, 2021 wger Team
 *
 * wger Workout Manager is free software: you can redistribute it and/or modify
 * it under the terms of the GNU Affero General Public License as published by
 * the Free Software Foundation, either version 3 of the License, or
 * (at your option) any later version.
 *
 * wger Workout Manager is distributed in the hope that it will be useful,
 * but WITHOUT ANY WARRANTY; without even the implied warranty of
 * MERCHANTABILITY or FITNESS FOR A PARTICULAR PURPOSE.  See the
 * GNU Affero General Public License for more details.
 *
 * You should have received a copy of the GNU Affero General Public License
 * along with this program.  If not, see <http://www.gnu.org/licenses/>.
 */

import 'package:flutter/material.dart';
import 'package:flutter_gen/gen_l10n/app_localizations.dart';
import 'package:flutter_typeahead/flutter_typeahead.dart';
import 'package:provider/provider.dart';
import 'package:wger/helpers/consts.dart';
import 'package:wger/models/exercises/exercise.dart';
import 'package:wger/models/workouts/day.dart';
import 'package:wger/models/workouts/repetition_unit.dart';
import 'package:wger/models/workouts/set.dart';
import 'package:wger/models/workouts/setting.dart';
import 'package:wger/models/workouts/weight_unit.dart';
import 'package:wger/models/workouts/workout_plan.dart';
import 'package:wger/providers/exercises.dart';
import 'package:wger/providers/workout_plans.dart';
import 'package:wger/screens/workout_plan_screen.dart';
import 'package:wger/theme/theme.dart';
import 'package:wger/widgets/exercises/images.dart';

class WorkoutForm extends StatelessWidget {
  WorkoutPlan _plan;
  final _form = GlobalKey<FormState>();

  WorkoutForm(this._plan);

  final TextEditingController workoutNameController = TextEditingController();
  final TextEditingController workoutDescriptionController = TextEditingController();

  @override
  Widget build(BuildContext context) {
    if (_plan.id != null) {
      workoutNameController.text = _plan.name;
      workoutDescriptionController.text = _plan.description;
    }

    return Form(
      key: _form,
      child: Column(
        children: [
          TextFormField(
            key: Key('field-name'),
            decoration: InputDecoration(labelText: AppLocalizations.of(context).name),
            controller: workoutNameController,
            validator: (value) {
              const minLength = 1;
              const maxLength = 100;
              if (value!.isEmpty || value.length < minLength || value.length > maxLength) {
                return AppLocalizations.of(context).enterCharacters(minLength, maxLength);
              }
              return null;
            },
            onFieldSubmitted: (_) {},
            onSaved: (newValue) {
              _plan.name = newValue!;
            },
          ),
          TextFormField(
            key: Key('field-description'),
            decoration: InputDecoration(labelText: AppLocalizations.of(context).description),
            minLines: 3,
            maxLines: 10,
            controller: workoutDescriptionController,
            validator: (value) {
              const minLength = 0;
              const maxLength = 1000;
              if (value!.length > maxLength) {
                return AppLocalizations.of(context).enterCharacters(minLength, maxLength);
              }
              return null;
            },
            onFieldSubmitted: (_) {},
            onSaved: (newValue) {
              _plan.description = newValue!;
            },
          ),
          ElevatedButton(
            key: Key(SUBMIT_BUTTON_KEY_NAME),
            child: Text(AppLocalizations.of(context).save),
            onPressed: () async {
              // Validate and save
              final isValid = _form.currentState!.validate();
              if (!isValid) {
                return;
              }
              _form.currentState!.save();

              // Save to DB
              if (_plan.id != null) {
                await Provider.of<WorkoutPlansProvider>(context, listen: false).editWorkout(_plan);
                Navigator.of(context).pop();
              } else {
                _plan = await Provider.of<WorkoutPlansProvider>(context, listen: false)
                    .addWorkout(_plan);
                Navigator.of(context).pushReplacementNamed(
                  WorkoutPlanScreen.routeName,
                  arguments: _plan,
                );
              }
            },
          ),
        ],
      ),
    );
  }
}

class DayCheckbox extends StatefulWidget {
  Day _day;
  final int _dayNr;

  DayCheckbox(this._dayNr, this._day);

  @override
  _DayCheckboxState createState() => _DayCheckboxState();
}

class _DayCheckboxState extends State<DayCheckbox> {
  @override
  Widget build(BuildContext context) {
    return CheckboxListTile(
      key: Key('field-checkbox-${widget._dayNr}'),
      title: Text(widget._day.getDayTranslated(
        widget._dayNr,
        Localizations.localeOf(context).languageCode,
      )),
      value: widget._day.daysOfWeek.contains(widget._dayNr),
      onChanged: (bool? newValue) {
        setState(() {
          if (!newValue!) {
            widget._day.daysOfWeek.remove(widget._dayNr);
          } else {
            widget._day.daysOfWeek.add(widget._dayNr);
          }
        });
      },
    );
  }
}

class DayFormWidget extends StatefulWidget {
  final WorkoutPlan workout;
  final dayController = TextEditingController();
  Day _day = Day();

  DayFormWidget(this.workout, [Day? day]) {
    this._day = day ?? Day();
    _day.workoutId = this.workout.id!;
    if (_day.id != null) {
      dayController.text = day!.description;
    }
  }

  @override
  _DayFormWidgetState createState() => _DayFormWidgetState();
}

class _DayFormWidgetState extends State<DayFormWidget> {
  final _form = GlobalKey<FormState>();

  @override
  Widget build(BuildContext context) {
    return Form(
      key: _form,
      child: ListView(
        children: [
          TextFormField(
            key: Key('field-description'),
            decoration: InputDecoration(
              labelText: AppLocalizations.of(context).description,
              helperText: AppLocalizations.of(context).dayDescriptionHelp,
              helperMaxLines: 3,
            ),
            controller: widget.dayController,
            onSaved: (value) {
              widget._day.description = value!;
            },
            validator: (value) {
              const minLength = 1;
              const maxLength = 100;
              if (value!.isEmpty || value.length < minLength || value.length > maxLength) {
                return AppLocalizations.of(context).enterCharacters(minLength, maxLength);
              }

              if (widget._day.daysOfWeek.length == 0) {
                return 'You need to select at least one day';
              }
              return null;
            },
          ),
          SizedBox(height: 10),
          ...Day.weekdays.keys.map((dayNr) => DayCheckbox(dayNr, widget._day)).toList(),
          ElevatedButton(
            key: Key(SUBMIT_BUTTON_KEY_NAME),
            child: Text(AppLocalizations.of(context).save),
            onPressed: () async {
              if (!_form.currentState!.validate()) {
                return;
              }
              _form.currentState!.save();

              try {
                if (widget._day.id == null) {
                  Provider.of<WorkoutPlansProvider>(context, listen: false).addDay(
                    widget._day,
                    widget.workout,
                  );
                } else {
                  Provider.of<WorkoutPlansProvider>(context, listen: false).editDay(
                    widget._day,
                  );
                }

                widget.dayController.clear();
                Navigator.of(context).pop();
              } catch (error) {
                await showDialog(
                  context: context,
                  builder: (ctx) => AlertDialog(
                    title: Text('An error occurred!'),
                    content: Text('Something went wrong.'),
                    actions: [
                      TextButton(
                        child: Text('Okay'),
                        onPressed: () {
                          Navigator.of(ctx).pop();
                        },
                      )
                    ],
                  ),
                );
              }
            },
          ),
        ],
      ),
    );
  }
}

class SetFormWidget extends StatefulWidget {
  Day _day;
  late Set _set;

  SetFormWidget(this._day, [Set? set]) {
    this._set = set ?? Set.withData(day: _day.id, order: _day.sets.length, sets: 4);
  }

  @override
  _SetFormWidgetState createState() => _SetFormWidgetState();
}

class _SetFormWidgetState extends State<SetFormWidget> {
  double _currentSetSliderValue = Set.DEFAULT_NR_SETS.toDouble();
  bool _detailed = false;

  // Form stuff
  final GlobalKey<FormState> _formKey = GlobalKey();
  final _exercisesController = TextEditingController();

  /// Removes an exercise from the current set
  void removeExercise(Exercise exercise) {
    setState(() {
      widget._set.removeExercise(exercise);
    });
  }

  /// Adds an exercise to the current set
  void addExercise(Exercise exercise) {
    setState(() {
      widget._set.addExercise(exercise);
      addSettings();
    });
  }

  /// Adds settings to the set
  void addSettings() {
    widget._set.settings = [];
    int order = 0;
    for (var exercise in widget._set.exercisesObj) {
      order++;
      for (int loop = 0; loop < widget._set.sets; loop++) {
        Setting setting = Setting.empty();
        setting.order = order;
        setting.exercise = exercise;
        setting.weightUnit =
            Provider.of<WorkoutPlansProvider>(context, listen: false).defaultWeightUnit;
        setting.repetitionUnit =
            Provider.of<WorkoutPlansProvider>(context, listen: false).defaultRepetitionUnit;

        widget._set.settings.add(setting);
      }
    }
  }

  @override
  Widget build(BuildContext context) {
    return Form(
      key: _formKey,
      child: ListView(
        children: [
          Container(
            padding: EdgeInsets.only(top: 10),
            color: wgerPrimaryColorLight,
            child: Column(
              //crossAxisAlignment: CrossAxisAlignment.start,
              children: [
                Text(AppLocalizations.of(context).nrOfSets(_currentSetSliderValue.round())),
                Slider(
                  value: _currentSetSliderValue,
                  min: 1,
                  max: 10,
                  divisions: 10,
                  label: _currentSetSliderValue.round().toString(),
                  onChanged: (double value) {
                    setState(() {
                      widget._set.sets = value.round();
                      _currentSetSliderValue = value;
                      addSettings();
                    });
                  },
                ),
                if (widget._set.settings.length > 0)
                  SwitchListTile(
                    title: Text(AppLocalizations.of(context).setUnitsAndRir),
                    value: _detailed,
                    onChanged: (value) {
                      setState(() {
                        _detailed = !_detailed;
                      });
                    },
                  ),
              ],
            ),
          ),
          Padding(
            padding: const EdgeInsets.all(8.0),
            child: Column(
              children: [
                Card(
                  child: TypeAheadFormField<Exercise>(
                    key: Key('field-typeahead'),
                    textFieldConfiguration: TextFieldConfiguration(
                      controller: this._exercisesController,
                      decoration: InputDecoration(
                        labelText: AppLocalizations.of(context).searchExercise,
                        prefixIcon: Icon(Icons.search),
                        suffixIcon: IconButton(
                          icon: Icon(Icons.help),
                          onPressed: () {
                            showDialog(
                              context: context,
                              builder: (context) => AlertDialog(
                                content: Column(
                                  mainAxisSize: MainAxisSize.min,
                                  children: [
                                    Text(AppLocalizations.of(context).selectExercises),
                                    SizedBox(height: 10),
                                    Text(AppLocalizations.of(context).sameRepetitions)
                                  ],
                                ),
                                actions: [
                                  TextButton(
                                    child: Text(MaterialLocalizations.of(context).closeButtonLabel),
                                    onPressed: () {
                                      Navigator.of(context).pop();
                                    },
                                  ),
                                ],
                              ),
                            );
                          },
                        ),
                        errorMaxLines: 2,
                      ),
                    ),
                    suggestionsCallback: (pattern) async {
                      return await Provider.of<ExercisesProvider>(context, listen: false)
                          .searchExercise(
                        pattern,
                        Localizations.localeOf(context).languageCode,
                      );
                    },
                    itemBuilder: (BuildContext context, Exercise exerciseSuggestion) {
                      return ListTile(
                        leading: Container(
                          width: 45,
                          child: ExerciseImageWidget(image: exerciseSuggestion.getMainImage),
                        ),
                        title: Text(exerciseSuggestion.name),
                        subtitle: Text(
<<<<<<< HEAD
                          '${exerciseSuggestion.categoryObj.name} / ${exerciseSuggestion.equipment.map((e) => e.name).join(', ')}',
                        ),
=======
                            '${exercise.category.name} / ${exercise.equipment.map((e) => e.name).join(', ')}'),
>>>>>>> 3344532b
                      );
                    },
                    transitionBuilder: (context, suggestionsBox, controller) {
                      return suggestionsBox;
                    },
                    onSuggestionSelected: (Exercise exerciseSuggestion) {
                      addExercise(exerciseSuggestion);
                      this._exercisesController.text = '';
                    },
                    validator: (value) {
                      // At least one exercise must be selected
                      if (widget._set.exercisesIds.length == 0) {
                        return AppLocalizations.of(context).selectExercise;
                      }

                      // At least one setting has to be filled in
                      if (widget._set.settings
                              .where((s) => s.weight == null && s.reps == null)
                              .length ==
                          widget._set.settings.length) {
                        return AppLocalizations.of(context).enterRepetitionsOrWeight;
                      }
                      return null;
                    },
                  ),
                ),
                SizedBox(height: 10),
                TextFormField(
                  decoration: InputDecoration(
                    labelText: AppLocalizations.of(context).comment,
                    errorMaxLines: 2,
                  ),
                  keyboardType: TextInputType.text,
                  validator: (value) {
                    const minLength = 0;
                    const maxLength = 200;
                    if (value!.length > maxLength) {
                      return AppLocalizations.of(context).enterCharacters(minLength, maxLength);
                    }
                    return null;
                  },
                  onSaved: (newValue) {
                    widget._set.comment = newValue!;
                  },
                ),
                SizedBox(height: 10),
                ...widget._set.exercisesObj.asMap().entries.map((entry) {
                  final index = entry.key;
                  final exercise = entry.value;
                  final showSupersetInfo = (index + 1) < widget._set.exercisesObj.length;
                  final settings =
                      widget._set.settings.where((e) => e.exerciseObj.id == exercise.id).toList();

                  return Column(
                    children: [
                      ExerciseSetting(
                        exercise,
                        settings,
                        _detailed,
                        _currentSetSliderValue,
                        removeExercise,
                      ),
                      if (showSupersetInfo)
                        Padding(
                          padding: const EdgeInsets.all(3.0),
                          child: Text('+'),
                        ),
                      if (showSupersetInfo) Text(AppLocalizations.of(context).supersetWith),
                      if (showSupersetInfo)
                        Padding(
                          padding: const EdgeInsets.all(3.0),
                          child: Text('+'),
                        ),
                    ],
                  );
                }).toList(),
                ElevatedButton(
                  key: Key(SUBMIT_BUTTON_KEY_NAME),
                  child: Text(AppLocalizations.of(context).save),
                  onPressed: () async {
                    final isValid = _formKey.currentState!.validate();
                    if (!isValid) {
                      return;
                    }
                    _formKey.currentState!.save();

                    final workoutProvider =
                        Provider.of<WorkoutPlansProvider>(context, listen: false);

                    // Save set
                    Set setDb = await workoutProvider.addSet(widget._set);
                    widget._set.id = setDb.id;

                    // Remove unused settings
                    widget._set.settings.removeWhere((s) => s.weight == null && s.reps == null);

                    // Save remaining settings
                    for (var setting in widget._set.settings) {
                      setting.setId = setDb.id!;
                      setting.comment = '';

                      Setting settingDb = await workoutProvider.addSetting(setting);
                      setting.id = settingDb.id;
                    }

                    // Add to workout day
                    workoutProvider.fetchComputedSettings(widget._set);
                    widget._day.sets.add(widget._set);

                    // Close the bottom sheet
                    Navigator.of(context).pop();
                  },
                ),
              ],
            ),
          ),
        ],
      ),
    );
  }
}

class ExerciseSetting extends StatelessWidget {
  final Exercise _exercise;
  int _numberOfSets = 4;
  bool _detailed;
  final Function removeExercise;
  List<Setting> _settings = [];

  ExerciseSetting(
    this._exercise,
    this._settings,
    this._detailed,
    double sliderValue,
    this.removeExercise,
  ) {
    this._numberOfSets = sliderValue.round();
  }

  Widget getRows(BuildContext context) {
    List<Widget> out = [];
    for (var i = 0; i < _numberOfSets; i++) {
      var setting = _settings[i];

      if (_detailed) {
        out.add(
          Column(
            mainAxisSize: MainAxisSize.min,
            children: [
              Text(
                AppLocalizations.of(context).setNr(i + 1),
                style: Theme.of(context).textTheme.headline6,
              ),
              Row(
                crossAxisAlignment: CrossAxisAlignment.end,
                children: [
                  Flexible(
                    flex: 2,
                    child: RepsInputWidget(setting, _detailed),
                  ),
                  SizedBox(width: 4),
                  Flexible(
                    flex: 3,
                    child: RepetitionUnitInputWidget(setting),
                  ),
                ],
              ),
              Row(
                crossAxisAlignment: CrossAxisAlignment.end,
                children: [
                  Flexible(
                    flex: 2,
                    child: WeightInputWidget(setting, _detailed),
                  ),
                  SizedBox(width: 4),
                  Flexible(
                    flex: 3,
                    child: WeightUnitInputWidget(setting, key: Key(i.toString())),
                  ),
                ],
              ),
              Flexible(
                flex: 2,
                child: RiRInputWidget(setting),
              ),
              SizedBox(height: 15),
            ],
          ),
        );
      } else {
        out.add(
          Row(
            mainAxisAlignment: MainAxisAlignment.spaceAround,
            crossAxisAlignment: CrossAxisAlignment.baseline,
            textBaseline: TextBaseline.alphabetic,
            children: [
              Text(
                AppLocalizations.of(context).setNr(i + 1),
                style: TextStyle(fontWeight: FontWeight.bold),
              ),
              SizedBox(width: 10),
              Flexible(child: RepsInputWidget(setting, _detailed)),
              SizedBox(width: 4),
              Flexible(child: WeightInputWidget(setting, _detailed)),
            ],
          ),
        );
      }
    }
    return Column(
      children: out,
    );
  }

  @override
  Widget build(BuildContext context) {
    return Card(
      child: Padding(
        padding: const EdgeInsets.all(15),
        child: Column(
          children: [
            ListTile(
              title: Text(
                _exercise.name,
                style: Theme.of(context).textTheme.headline6,
              ),
              subtitle: Text(_exercise.category.name),
              contentPadding: EdgeInsets.zero,
              leading: ExerciseImageWidget(image: _exercise.getMainImage),
              trailing: IconButton(
                  icon: Icon(Icons.delete),
                  onPressed: () {
                    removeExercise(_exercise);
                  }),
            ),
            Divider(),

            //ExerciseImage(imageUrl: _exercise.images.first.url),
            if (!_detailed)
              Row(
                mainAxisAlignment: MainAxisAlignment.spaceEvenly,
                children: [
                  Text(AppLocalizations.of(context).repetitions),
                  Text(AppLocalizations.of(context).weight),
                ],
              ),
            getRows(context),
          ],
        ),
      ),
    );
  }
}

class RepsInputWidget extends StatelessWidget {
  final _repsController = TextEditingController();
  final Setting _setting;
  final bool _detailed;

  RepsInputWidget(this._setting, this._detailed);

  @override
  Widget build(BuildContext context) {
    return TextFormField(
      decoration: InputDecoration(
        labelText: _detailed ? AppLocalizations.of(context).repetitions : '',
        errorMaxLines: 2,
      ),
      controller: _repsController,
      keyboardType: TextInputType.number,
      validator: (value) {
        try {
          if (value != "") {
            double.parse(value!);
          }
        } catch (error) {
          return AppLocalizations.of(context).enterValidNumber;
        }
        return null;
      },
      onChanged: (newValue) {
        if (newValue != '') {
          try {
            _setting.reps = int.parse(newValue);
          } catch (e) {}
        }
      },
    );
  }
}

class WeightInputWidget extends StatelessWidget {
  final _weightController = TextEditingController();
  final Setting _setting;
  final bool _detailed;

  WeightInputWidget(this._setting, this._detailed);

  @override
  Widget build(BuildContext context) {
    return TextFormField(
      decoration: InputDecoration(
        labelText: _detailed ? AppLocalizations.of(context).weight : '',
        errorMaxLines: 2,
      ),
      controller: _weightController,
      keyboardType: TextInputType.number,
      validator: (value) {
        try {
          if (value != "") {
            double.parse(value!);
          }
        } catch (error) {
          return AppLocalizations.of(context).enterValidNumber;
        }
        return null;
      },
      onChanged: (newValue) {
        if (newValue != '') {
          try {
            _setting.weight = double.parse(newValue);
          } catch (e) {}
        }
      },
    );
  }
}

/// Input widget for Rests In Reserve
///
/// Can be used with a Setting or a Log object
class RiRInputWidget extends StatefulWidget {
  final dynamic _setting;
  late final String dropdownValue;
  late final double _currentSetSliderValue;

  static const SLIDER_START = -0.5;

  RiRInputWidget(this._setting) {
    dropdownValue = _setting.rir != null ? _setting.rir : Setting.DEFAULT_RIR;

    // Read string RiR into a double
    if (_setting.rir != null) {
      if (_setting.rir == '') {
        _currentSetSliderValue = SLIDER_START;
      } else {
        _currentSetSliderValue = double.parse(_setting.rir);
      }
    } else {
      _currentSetSliderValue = SLIDER_START;
    }
  }

  @override
  _RiRInputWidgetState createState() => _RiRInputWidgetState();
}

class _RiRInputWidgetState extends State<RiRInputWidget> {
  /// Returns the string used in the slider
  String getSliderLabel(double value) {
    if (value < 0) {
      return AppLocalizations.of(context).rirNotUsed;
    }
    return '${value.toString()} ${AppLocalizations.of(context).rir}';
  }

  String mapDoubleToAllowedRir(double value) {
    if (value < 0) {
      return '';
    } else {
      // The representation is different (3.0 -> 3) we are on an int, round
      if (value.toInt() < value) {
        return value.toString();
      } else {
        return value.toInt().toString();
      }
    }
  }

  @override
  Widget build(BuildContext context) {
    return Row(
      mainAxisSize: MainAxisSize.max,
      children: [
        Text(AppLocalizations.of(context).rir),
        Expanded(
          child: Slider(
            value: widget._currentSetSliderValue,
            min: RiRInputWidget.SLIDER_START,
            max: (Setting.POSSIBLE_RIR_VALUES.length - 2) / 2,
            divisions: Setting.POSSIBLE_RIR_VALUES.length - 1,
            label: getSliderLabel(widget._currentSetSliderValue),
            onChanged: (double value) {
              widget._setting.setRir(mapDoubleToAllowedRir(value));
              setState(() {
                widget._currentSetSliderValue = value;
              });
            },
          ),
        ),
      ],
    );
  }
}

/// Input widget for workout weight units
///
/// Can be used with a Setting or a Log object
class WeightUnitInputWidget extends StatefulWidget {
  final dynamic _setting;

  WeightUnitInputWidget(this._setting, {Key? key}) : super(key: key);

  @override
  _WeightUnitInputWidgetState createState() => _WeightUnitInputWidgetState();
}

class _WeightUnitInputWidgetState extends State<WeightUnitInputWidget> {
  @override
  Widget build(BuildContext context) {
    WeightUnit selectedWeightUnit = widget._setting.weightUnitObj;

    return DropdownButtonFormField(
      value: selectedWeightUnit,
      decoration: InputDecoration(labelText: AppLocalizations.of(context).weightUnit),
      onChanged: (WeightUnit? newValue) {
        setState(() {
          selectedWeightUnit = newValue!;
          widget._setting.weightUnit = newValue;
        });
      },
      items: Provider.of<WorkoutPlansProvider>(context, listen: false)
          .weightUnits
          .map<DropdownMenuItem<WeightUnit>>((WeightUnit value) {
        return DropdownMenuItem<WeightUnit>(
          value: value,
          child: Text(value.name),
        );
      }).toList(),
    );
  }
}

/// Input widget for repetition units
///
/// Can be used with a Setting or a Log object
class RepetitionUnitInputWidget extends StatefulWidget {
  final dynamic _setting;
  RepetitionUnitInputWidget(this._setting);

  @override
  _RepetitionUnitInputWidgetState createState() => _RepetitionUnitInputWidgetState();
}

class _RepetitionUnitInputWidgetState extends State<RepetitionUnitInputWidget> {
  @override
  Widget build(BuildContext context) {
    RepetitionUnit selectedWeightUnit = widget._setting.repetitionUnitObj;

    return DropdownButtonFormField(
      value: selectedWeightUnit,
      decoration: InputDecoration(labelText: AppLocalizations.of(context).repetitionUnit),
      isDense: true,
      onChanged: (RepetitionUnit? newValue) {
        setState(() {
          selectedWeightUnit = newValue!;
          widget._setting.repetitionUnit = newValue;
        });
      },
      items: Provider.of<WorkoutPlansProvider>(context, listen: false)
          .repetitionUnits
          .map<DropdownMenuItem<RepetitionUnit>>((RepetitionUnit value) {
        return DropdownMenuItem<RepetitionUnit>(
          value: value,
          child: Text(value.name),
        );
      }).toList(),
    );
  }
}<|MERGE_RESOLUTION|>--- conflicted
+++ resolved
@@ -405,12 +405,8 @@
                         ),
                         title: Text(exerciseSuggestion.name),
                         subtitle: Text(
-<<<<<<< HEAD
-                          '${exerciseSuggestion.categoryObj.name} / ${exerciseSuggestion.equipment.map((e) => e.name).join(', ')}',
+                          '${exerciseSuggestion.category.name} / ${exerciseSuggestion.equipment.map((e) => e.name).join(', ')}',
                         ),
-=======
-                            '${exercise.category.name} / ${exercise.equipment.map((e) => e.name).join(', ')}'),
->>>>>>> 3344532b
                       );
                     },
                     transitionBuilder: (context, suggestionsBox, controller) {
