--- conflicted
+++ resolved
@@ -79,11 +79,7 @@
             validator: (value) {
               const minLength = 0;
               const maxLength = 1000;
-<<<<<<< HEAD
-              if (value!.isEmpty || value.length < minLength || value.length > maxLength) {
-=======
               if (value!.length > maxLength) {
->>>>>>> 699ea87c
                 return AppLocalizations.of(context)!.enterCharacters(minLength, maxLength);
               }
               return null;
