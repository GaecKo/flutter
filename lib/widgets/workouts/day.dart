--- conflicted
+++ resolved
@@ -136,11 +136,7 @@
                 (setting) => SettingWidget(
                   set: set,
                   setting: setting,
-<<<<<<< HEAD
                   expanded: _editing,
-=======
-                  expanded: _expanded,
->>>>>>> 1cc21327
                   toggle: _toggleExpanded,
                 ),
               ),
