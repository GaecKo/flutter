--- conflicted
+++ resolved
@@ -42,14 +42,11 @@
       body: ListView(
         children: [
           ListTile(
-<<<<<<< HEAD
               title: Text(
             i18n.settingsCacheTitle,
             style: Theme.of(context).textTheme.headlineSmall,
           )),
           ListTile(
-=======
->>>>>>> dad109d5
             title: Text(i18n.settingsExerciseCacheDescription),
             trailing: IconButton(
               key: const ValueKey('cacheIconExercises'),
