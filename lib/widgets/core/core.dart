/*
 * This file is part of wger Workout Manager <https://github.com/wger-project>.
 * Copyright (C) 2020, 2021 wger Team
 *
 * wger Workout Manager is free software: you can redistribute it and/or modify
 * it under the terms of the GNU Affero General Public License as published by
 * the Free Software Foundation, either version 3 of the License, or
 * (at your option) any later version.
 *
 * wger Workout Manager is distributed in the hope that it will be useful,
 * but WITHOUT ANY WARRANTY; without even the implied warranty of
 * MERCHANTABILITY or FITNESS FOR A PARTICULAR PURPOSE.  See the
 * GNU Affero General Public License for more details.
 *
 * You should have received a copy of the GNU Affero General Public License
 * along with this program.  If not, see <http://www.gnu.org/licenses/>.
 */

import 'package:flutter/material.dart';

class MutedText extends StatelessWidget {
  final String _text;
  final TextAlign textAlign;
  final TextOverflow? overflow;

<<<<<<< HEAD
  const MutedText(this._text, {this.textAlign = TextAlign.left});
=======
  const MutedText(
    this._text, {
    this.textAlign = TextAlign.left,
    this.overflow,
  });
>>>>>>> 9222837b

  @override
  Widget build(BuildContext context) {
    return Text(
      _text,
      style: TextStyle(color: Theme.of(context).colorScheme.outline),
      textAlign: textAlign,
      overflow: overflow,
    );
  }
}

class Pill extends StatelessWidget {
  const Pill({super.key, required this.title});

  final String title;

  @override
  Widget build(BuildContext context) {
    return Container(
      padding: const EdgeInsets.symmetric(horizontal: 14, vertical: 7),
      decoration: BoxDecoration(
        color: Theme.of(context)
          .primaryColorLight
          .withOpacity(0.15),
        border: Border.all(color: Colors.grey[300]!),
        borderRadius: BorderRadius.circular(5),
      ),
      child: Text(title),
    );
  }
}

class CircleIconAvatar extends StatelessWidget {
  final double radius;
  final Icon _icon;

  final Color color;

  const CircleIconAvatar(this._icon, {this.radius = 20, this.color = Colors.black12});

  @override
  Widget build(BuildContext context) {
    return CircleAvatar(
      backgroundColor: color,
      radius: radius,
      child: ClipRRect(
        borderRadius: BorderRadius.circular(50.0),
        child: _icon,
      ),
    );
  }
}<|MERGE_RESOLUTION|>--- conflicted
+++ resolved
@@ -23,15 +23,11 @@
   final TextAlign textAlign;
   final TextOverflow? overflow;
 
-<<<<<<< HEAD
-  const MutedText(this._text, {this.textAlign = TextAlign.left});
-=======
   const MutedText(
     this._text, {
     this.textAlign = TextAlign.left,
     this.overflow,
   });
->>>>>>> 9222837b
 
   @override
   Widget build(BuildContext context) {
