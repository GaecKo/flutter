{
  "@@last_modified": "2020-11-11T15:04:05.523531",
  "userProfile": "Your profile",
  "login": "Log in",
  "@login": {
    "description": "Text for login button"
  },
  "logout": "Log out",
  "@logout": {
    "description": "Text for logout button"
  },
  "register": "Register",
  "@register": {
    "description": "Text for registration button"
  },
  "useDefaultServer": "Use default server",
  "@useDefaultServer": {
    "description": "Toggle button allowing users to switch between the default and a custom wger server"
  },
  "useCustomServer": "Use custom server",
  "@useCustomServer": {
    "description": "Toggle button allowing users to switch between the default and a custom wger server"
  },
  "invalidUrl": "Please enter a valid URL",
  "@invalidUrl": {
    "description": "Error message when the user enters an invalid URL, e.g. in the login form"
  },
  "usernameValidChars": "A username may only contain letters, digits, and the characters @, +, ., -, and _",
  "@usernameValidChars": {
    "description": "Error message when the user tries to register a username with forbidden characters"
  },
  "passwordsDontMatch": "The passwords don't match",
  "@passwordsDontMatch": {
    "description": "Error message when the user enters two different passwords during registration"
  },
  "passwordTooShort": "The password is too short",
  "@passwordTooShort": {
    "description": "Error message when the user a password that is too short"
  },
  "password": "Password",
  "@password": {},
  "confirmPassword": "Confirm password",
  "@confirmPassword": {},
  "invalidEmail": "Please enter a valid e-mail address",
  "@invalidEmail": {
    "description": "Error message when the user enters an invalid email"
  },
  "email": "E-mail address",
  "@email": {},
  "username": "Username",
  "@username": {},
  "invalidUsername": "Please enter a valid username",
  "@invalidUsername": {
    "description": "Error message when the user enters an invalid username"
  },
  "customServerUrl": "URL of the wger instance",
  "@customServerUrl": {
    "description": "Label in the form where the users can enter their own wger instance"
  },
  "customServerHint": "Enter the address of your own server, otherwise the default one will be used",
  "@customServerHint": {
    "description": "Hint text for the form where the users can enter their own wger instance"
  },
  "reset": "Reset",
  "@reset": {
    "description": "Button text allowing the user to reset the entered values to the default"
  },
  "registerInstead": "Don't have an account? Register now",
  "@registerInstead": {},
  "loginInstead": "Already have an account? Login",
  "@loginInstead": {},
  "labelWorkoutPlans": "Workout plans",
  "@labelWorkoutPlans": {
    "description": "Title for screen workout plans"
  },
  "labelBottomNavWorkout": "Workout",
  "@labelBottomNavWorkout": {
    "description": "Label used in bottom navigation, use a short word"
  },
  "labelBottomNavNutrition": "Nutrition",
  "@labelBottomNavNutrition": {
    "description": "Label used in bottom navigation, use a short word"
  },
  "labelWorkoutLogs": "Training logs",
  "@labelWorkoutLogs": {
    "description": "(Workout) logs"
  },
  "labelWorkoutPlan": "Workout plan",
  "@labelWorkoutPlan": {
    "description": "Title for screen workout plan"
  },
  "labelDashboard": "Dashboard",
  "@labelDashboard": {
    "description": "Title for screen dashboard"
  },
  "successfullyDeleted": "Deleted",
  "@successfullyDeleted": {
    "description": "Message when an item was successfully deleted"
  },
  "successfullySaved": "Saved",
  "@successfullySaved": {
    "description": "Message when an item was successfully saved"
  },
  "exerciseList": "Exercise list",
  "exercise": "Exercise",
  "@exercise": {
    "description": "An exercise for a workout"
  },
  "exercises": "Exercises",
  "@exercises": {
    "description": "Multiple exercises for a workout"
  },
  "exerciseName": "Exercise Name",
  "@exerciseName": {
    "description": "Label for the name of a workout exercise"
  },
  "searchExercise": "Search exercise to add",
  "@searchExercise": {
    "description": "Label on set form. Selected exercises are added to the set"
  },
  "supersetWith": "superset with",
  "@supersetWith": {
    "description": "Text used between exercise cards when adding a new set. Translate as something like 'in a superset with'"
  },
  "equipment": "Equipment",
  "@equipment": {
    "description": "Equipment needed to perform an exercise"
  },
  "muscles": "Muscles",
  "@muscles": {
    "description": "(main) muscles trained by an exercise"
  },
  "musclesSecondary": "Secondary muscles",
  "@musclesSecondary": {
    "description": "secondary muscles trained by an exercise"
  },
  "category": "Category",
  "@category": {
    "description": "Category for an exercise, ingredient, etc."
  },
  "newWorkout": "New workout plan",
  "@newWorkout": {
    "description": "Header when adding a new workout"
  },
  "noWorkoutPlans": "You have no workout plans",
  "@noWorkoutPlans": {
    "description": "Message shown when the user has no workout plans"
  },
  "reps": "Reps",
  "@reps": {
    "description": "Shorthand for repetitions, used when space constraints are tighter"
  },
  "rir": "RiR",
  "@rir": {
    "description": "Shorthand for Repetitions In Reserve"
  },
  "rirNotUsed": "RiR not used",
  "@rirNotUsed": {
    "description": "Label used in RiR slider when the RiR value is not used/saved for the current setting or log"
  },
  "weightUnit": "Weight unit",
  "@weightUnit": {},
  "repetitionUnit": "Repetition unit",
  "@repetitionUnit": {},
  "set": "Set",
  "@set": {
    "description": "A set in a workout plan"
  },
  "dayDescriptionHelp": "A description of what is done on this day (e.g. 'pull day') or what body parts are trained (e.g. 'chest and shoulders')",
  "@dayDescriptionHelp": {},
  "setNr": "Set {nr}",
  "@setNr": {
    "description": "Header in form indicating the number of the current set. Can also be translated as something like 'Set Nr. xy'.",
    "type": "text",
    "placeholders": {
      "nr": {}
    }
  },
  "sameRepetitions": "If you do the same repetitions and weight for all sets you can just fill in one row. For example for 4 sets just enter 10 for the repetitions, this automatically becomes \"4 x 10\".",
  "@sameRepetitions": {},
  "comment": "Comment",
  "@comment": {
    "description": "Comment, additional information"
  },
  "impression": "Impression",
  "@impression": {
    "description": "General impression (e.g. for a workout session) such as good, bad, etc."
  },
  "notes": "Notes",
  "@notes": {
    "description": "Personal notes, e.g. for a workout session"
  },
  "workoutSession": "Workout session",
  "@workoutSession": {
    "description": "A (logged) workout session"
  },
  "newDay": "New day",
  "@newDay": {},
  "newSet": "New set",
  "@newSet": {
    "description": "Header when adding a new set to a workout day"
  },
  "selectExercises": "If you want to do a superset you can search for several exercises, they will be grouped together",
  "@selectExercises": {},
  "gymMode": "Gym mode",
  "@gymMode": {
    "description": "Label when starting the gym mode"
  },
  "plateCalculator": "Plates",
  "@plateCalculator": {
    "description": "Label used for the plate calculator in the gym mode"
  },
  "plateCalculatorNotDivisible": "Not possible to reach weight with available plates",
  "@plateCalculatorNotDivisible": {
    "description": "Error message when the current weight is not reachable with plates (e.g. 33.1 kg)"
  },
  "pause": "Pause",
  "@pause": {
    "description": "Noun, not an imperative! Label used for the pause when using the gym mode"
  },
  "jumpTo": "Jump to",
  "@jumpTo": {
    "description": "Imperative. Label used in popup allowing the user to jump to a specific exercise while in the gym mode"
  },
  "todaysWorkout": "Your workout today",
  "@todaysWorkout": {},
  "logHelpEntries": "If on a single day there is more than one entry with the same number of repetitions, but different weights, only the entry with the higher weight is shown in the diagram.",
  "@logHelpEntries": {},
  "logHelpEntriesUnits": "Note that only entries with a weight unit (kg or lb) and repetitions are charted, other combinations such as time or until failure are ignored here.",
  "@logHelpEntriesUnits": {},
  "description": "Description",
  "@description": {},
  "name": "Name",
  "@name": {
    "description": "Name for a workout or nutritional plan"
  },
  "save": "Save",
  "@save": {},
  "addSet": "Add set",
  "@addSet": {
    "description": "Label for the button that adds a set (to a workout day)"
  },
  "addMeal": "Add meal",
  "@addMeal": {},
  "mealLogged": "Meal logged to diary",
  "@mealLogged": {},
  "logMeal": "Log this meal",
  "@logMeal": {},
  "addIngredient": "Add ingredient",
  "@addIngredient": {},
  "logIngredient": "Save to nutrition diary",
  "@logIngredient": {},
  "searchIngredient": "Search ingredient",
  "@searchIngredient": {
    "description": "Label on ingredient search form"
  },
  "nutritionalPlan": "Nutritional plan",
  "@nutritionalPlan": {},
  "nutritionalDiary": "Nutritional diary",
  "@nutritionalDiary": {},
  "nutritionalPlans": "Nutritional plans",
  "@nutritionalPlans": {},
  "noNutritionalPlans": "You have no nutritional plans",
  "@noNutritionalPlans": {
    "description": "Message shown when the user has no nutritional plans"
  },
  "anErrorOccurred": "An Error Occurred!",
  "@anErrorOccurred": {},
  "weight": "Weight",
  "@weight": {
    "description": "The weight of a workout log or body weight entry"
  },
  "measurement": "Measurement",
  "@measurement": {},
  "measurements": "Measurements",
  "@measurements": {
    "description": "Categories for the measurements such as biceps size, body fat, etc."
  },
  "measurementCategoriesHelpText": "Measurement category, such as 'biceps' or 'body fat'",
  "@measurementCategoriesHelpText": {},
  "measurementEntriesHelpText": "The unit used to measure the category such as 'cm' or '%'",
  "@measurementEntriesHelpText": {},
  "date": "Date",
  "@date": {
    "description": "The date of a workout log or body weight entry"
  },
  "value": "Value",
  "@value": {
    "description": "The value of a measurement entry"
  },
  "start": "Start",
  "@start": {
    "description": "Label on button to start the gym mode (i.e., an imperative)"
  },
  "time": "Time",
  "@time": {
    "description": "The time of a meal or workout"
  },
  "timeStart": "Start time",
  "@timeStart": {
    "description": "The starting time of a workout"
  },
  "timeEnd": "End time",
  "@timeEnd": {
    "description": "The end time of a workout"
  },
  "timeStartAhead": "Start time cannot be ahead of end time",
  "@timeStartAhead": {},
  "ingredient": "Ingredient",
  "@ingredient": {},
  "energy": "Energy",
  "@energy": {
    "description": "Energy in a meal, ingredient etc. e.g. in kJ"
  },
  "energyShort": "E",
  "@energyShort": {
    "description": "The first letter or short name of the word 'Energy', used in overviews"
  },
  "kcal": "kcal",
  "@kcal": {
    "description": "Energy in a meal in kilocalories, kcal"
  },
  "macronutrients": "Macronutrients",
  "@macronutrients": {},
  "planned": "Planned",
  "@planned": {
    "description": "Header for the column of 'planned' nutritional values, i.e. what should be eaten"
  },
  "logged": "Logged",
  "@logged": {
    "description": "Header for the column of 'logged' nutritional values, i.e. what was eaten"
  },
  "weekAverage": "7 day average",
  "@weekAverage": {
    "description": "Header for the column of '7 day average' nutritional values, i.e. what was logged last week"
  },
  "difference": "Difference",
  "@difference": {},
  "percentEnergy": "Percent of energy",
  "@percentEnergy": {},
  "gPerBodyKg": "g per body kg",
  "@gPerBodyKg": {
    "description": "Label used for total sums of e.g. calories or similar in grams per Kg of body weight"
  },
  "total": "Total",
  "@total": {
    "description": "Label used for total sums of e.g. calories or similar"
  },
  "kJ": "kJ",
  "@kJ": {
    "description": "Energy in a meal in kilo joules, kJ"
  },
  "g": "g",
  "@g": {
    "description": "Abbreviation for gram"
  },
  "protein": "Protein",
  "@protein": {},
  "proteinShort": "P",
  "@proteinShort": {
    "description": "The first letter or short name of the word 'Protein', used in overviews"
  },
  "carbohydrates": "Carbohydrates",
  "@carbohydrates": {},
  "carbohydratesShort": "C",
  "@carbohydratesShort": {
    "description": "The first letter or short name of the word 'Carbohydrates', used in overviews"
  },
  "sugars": "Sugars",
  "@sugars": {},
  "fat": "Fat",
  "@fat": {},
  "fatShort": "F",
  "@fatShort": {
    "description": "The first letter or short name of the word 'Fat', used in overviews"
  },
  "saturatedFat": "Saturated fat",
  "@saturatedFat": {},
  "fibres": "Fibre",
  "@fibres": {},
  "sodium": "Sodium",
  "@sodium": {},
  "amount": "Amount",
  "@amount": {
    "description": "The amount (e.g. in grams) of an ingredient in a meal"
  },
  "unit": "Unit",
  "@unit": {
    "description": "The unit used for a repetition (kg, time, etc.)"
  },
  "newEntry": "New entry",
  "@newEntry": {
    "description": "Title when adding a new entry such as a weight or log entry"
  },
  "noWeightEntries": "You have no weight entries",
  "@noWeightEntries": {
    "description": "Message shown when the user has no logged weight entries"
  },
  "noMeasurementEntries": "You have no measurement entries",
  "@noMeasurementntries": {
    "description": "Message shown when the user has no logged measurement entries"
  },
  "moreMeasurementEntries": "Add new measurement",
  "@moreMeasurementEntries": {
    "description": "Message shown when the user wants to add new measurement"
  },
  "edit": "Edit",
  "@edit": {},
  "loadingText": "Loading...",
  "@loadingText": {
    "description": "Text to show when entries are being loaded in the background: Loading..."
  },
  "delete": "Delete",
  "@delete": {},
  "confirmDelete": "Are you sure you want to delete '{toDelete}'?",
  "@confirmDelete": {
    "description": "Confirmation text before the user deletes an object",
    "type": "text",
    "placeholders": {
      "toDelete": {}
    }
  },
  "newNutritionalPlan": "New nutritional plan",
  "@newNutritionalPlan": {},
  "toggleDetails": "Toggle details",
  "@toggleDetails": {
    "description": "Switch to toggle detail / overview"
  },
  "goToDetailPage": "Go to detail page",
  "@goToDetailPage": {},
  "aboutDescription": "Thank you for using wger! wger is a collaborative open source project, made by fitness enthusiasts from around the world.",
  "@aboutDescription": {
    "description": "Text in the about dialog"
  },
  "aboutSourceTitle": "Source code",
  "@aboutSourceTitle": {
    "description": "Title for source code section in the about dialog"
  },
  "aboutSourceText": "Get the source code of this application and its server on github",
  "@aboutSourceText": {
    "description": "Text for source code section in the about dialog"
  },
  "aboutBugsTitle": "Have a problem or idea?",
  "@aboutBugsTitle": {
    "description": "Title for bugs section in the about dialog"
  },
  "aboutBugsText": "Get in touch if something didn't behave as expected or if there is a feature that you feel is missing.",
  "@aboutBugsText": {
    "description": "Text for bugs section in the about dialog"
  },
  "aboutContactUsTitle": "Say hi!",
  "@aboutContactUsTitle": {
    "description": "Title for contact us section in the about dialog"
  },
  "aboutContactUsText": "If you want to chat with us, hop on the Discord server and get in touch",
  "@aboutContactUsText": {
    "description": "Text for contact us section in the about dialog"
  },
  "aboutTranslationTitle": "Translation",
  "@aboutTranslationTitle": {
    "description": "Title for translation section in the about dialog"
  },
  "aboutTranslationText": "This application is translated on weblate. If you also want to help, click the link and start translating",
  "@aboutTranslationText": {
    "description": "Text for translation section in the about dialog"
  },
  "calendar": "Calendar",
  "@calendar": {},
  "goToToday": "Go to today",
  "@goToToday": {
    "description": "Label on button to jump back to 'today' in the calendar widget"
  },
  "enterRepetitionsOrWeight": "Please fill in either the repetitions or the weight for at least one of the sets",
  "@enterRepetitionsOrWeight": {
    "description": "Error message when the user hasn't filled in the forms for exercise sets"
  },
  "enterValue": "Please enter a value",
  "@enterValue": {
    "description": "Error message when the user hasn't entered a value on a required field"
  },
  "selectEntry": "Please select an entry",
  "selectExercise": "Please select an exercise",
  "@selectExercise": {
    "description": "Error message when the user hasn't selected an exercise in the form"
  },
  "enterCharacters": "Please enter between {min} and {max} characters",
  "@enterCharacters": {
    "description": "Error message when the user hasn't entered the correct number of characters in a form",
    "type": "text",
    "placeholders": {
      "min": {},
      "max": {}
    }
  },
  "enterMinCharacters": "Please enter at least {min} characters",
  "@enterMinCharacters": {
    "description": "Error message when the user hasn't entered the minimum amount characters in a form",
    "type": "text",
    "placeholders": {
      "min": {}
    }
  },
  "baseNameEnglish": "All exercises need a base name in English",
  "nrOfSets": "Sets per exercise: {nrOfSets}",
  "@nrOfSets": {
    "description": "Label shown on the slider where the user selects the nr of sets",
    "type": "text",
    "placeholders": {
      "nrOfSets": {}
    }
  },
  "setUnitsAndRir": "Set units and RiR",
  "@setUnitsAndRir": {
    "description": "Label shown on the slider where the user can toggle showing units and RiR",
    "type": "text"
  },
  "enterValidNumber": "Please enter a valid number",
  "@enterValidNumber": {
    "description": "Error message when the user has submitted an invalid number (e.g. '3,.,.,.')"
  },
  "selectIngredient": "Please select an ingredient",
  "@selectIngredient": {
    "description": "Error message when the user hasn't selected an ingredient from the autocompleter"
  },
  "recentlyUsedIngredients": "Recently added ingredients",
  "@recentlyUsedIngredients": {
    "description": "A message when a user adds a new ingredient to a meal."
  },
  "selectImage": "Please select an image",
  "@selectImage": {
    "description": "Label and error message when the user hasn't selected an image to save"
  },
  "optionsLabel": "Options",
  "@optionsLabel": {
    "description": "Label for the popup with general app options"
  },
  "takePicture": "Take a picture",
  "@takePicture": {},
  "chooseFromLibrary": "Choose from photo library",
  "@chooseFromLibrary": {},
  "gallery": "Gallery",
  "@gallery": {},
  "addImage": "Add image",
  "@addImage": {},
  "dataCopied": "Data copied to new entry",
  "@dataCopied": {
    "description": "Snackbar message to show on copying data to a new log entry"
  },
  "appUpdateTitle": "Update needed",
  "@appUpdateTitle": {},
  "appUpdateContent": "This version of the app is not compatible with the server, please update your application.",
  "@appUpdateContent": {},
  "productFound": "Product found",
  "@productFound": {
    "description": "Header label for dialog when product is found with barcode"
  },
  "productFoundDescription": "The barcode corresponds to this product: {productName}. Do you want to continue?",
  "@productFoundDescription": {
    "description": "Dialog info when product is found with barcode",
    "type": "text",
    "placeholders": {
      "productName": {}
    }
  },
  "productNotFound": "Product not found",
  "@productNotFound": {
    "description": "Header label for dialog when product is not found with barcode"
  },
  "productNotFoundDescription": "The product with the scanned barcode {barcode} was not found in the wger database",
  "@productNotFoundDescription": {
    "description": "Dialog info when product is not found with barcode",
    "type": "text",
    "placeholders": {
      "barcode": {}
    }
  },
  "scanBarcode": "Scan barcode",
  "@scanBarcode": {
    "description": "Label for scan barcode button"
  },
  "close": "Close",
  "@close": {
    "description": "Translation for close"
  },
  "add_exercise_image_license": "Images must be compatible with the CC BY SA license. If in doubt, upload only photos you've taken yourself.",
  "variations": "Variations",
  "@variations": {
    "description": "Variations of one exercise (e.g. benchpress and benchpress narrow)"
  },
  "alsoKnownAs": "Also known as: {aliases}",
  "@alsoKnownAs": {
    "placeholders": {
      "aliases": {}
    },
    "description": "List of alternative names for an exercise"
  },
  "verifiedEmail": "Verified email",
  "unVerifiedEmail": "Unverified email",
  "verifiedEmailReason": "You need to verify your email to contribute exercises",
  "verifiedEmailInfo": "A verification email was sent to {email}",
  "@verifiedEmailInfo": {
    "placeholders": {
      "email": {}
    }
  },
  "alternativeNames": "Alternative names",
  "oneNamePerLine": "One name per line",
  "whatVariationsExist": "What variations of this exercise exist, if any?",
  "previous": "Previous",
  "next": "Next",
  "images": "Images",
  "language": "Language",
  "addExercise": "Add exercise",
  "contributeExercise": "Contribute an exercise",
  "translation": "Translation",
  "translateExercise": "Translate this exercise now",
  "baseData": "Basics in English",
  "@baseData": {
    "description": "The base data for an exercise such as category, trained muscles, etc."
  },
  "aboutPageTitle": "About Wger",
  "abs": "Abs",
  "arms": "Arms",
  "back": "Back",
  "barbell": "Barbell",
  "bench": "Bench",
  "biceps": "Biceps",
  "calves": "Calves",
  "cardio": "Cardio",
  "chest": "Chest",
  "dumbbell": "Dumbbell",
  "glutes": "Glutes",
  "gym_mat": "Gym mat",
  "hamstrings": "Hamstrings",
  "incline_bench": "Incline bench",
  "kettlebell": "Kettlebell",
  "kilometers": "Kilometers",
  "lats": "Lats",
  "legs": "Legs",
  "lower_back": "Lower back",
  "miles": "Miles",
  "minutes": "Minutes",
  "pull_up_bar": "Pull-up bar",
  "quads": "Quads",
  "repetitions": "Repetitions",
  "sz_bar": "SZ-Bar",
<<<<<<< HEAD
  "seconds": "Seconds",
  "shoulders": "Shoulders",
  "swiss_ball": "Swiss Ball",
  "triceps": "Triceps",
  "until_failure": "Until Failure",
  "none__bodyweight_exercise_": "none (bodyweight exercise)"
=======
  "aboutPageTitle": "About Wger",
  "verify": "Verify Email",
  "foo" : "Profile Screen",
  "foo2" : "You can only contribute exercises if your account is older than {days} days and have verified your email",
  "@foo2": {
    "description" : "Number of days before which a person can add exercise",
    "placeholders": {
      "days": {
        "type" : "String",
        "example" : "world"
      }
    }
  }
>>>>>>> 4f460e85
}<|MERGE_RESOLUTION|>--- conflicted
+++ resolved
@@ -619,6 +619,16 @@
     "description": "The base data for an exercise such as category, trained muscles, etc."
   },
   "aboutPageTitle": "About Wger",
+  "contributeExerciseWarning": "You can only contribute exercises if your account is older than {days} days and have verified your email",
+  "@contributeExerciseWarning": {
+    "description": "Number of days before which a person can add exercise",
+    "placeholders": {
+      "days": {
+        "type": "String",
+        "example": "14"
+      }
+    }
+  },
   "abs": "Abs",
   "arms": "Arms",
   "back": "Back",
@@ -644,26 +654,10 @@
   "quads": "Quads",
   "repetitions": "Repetitions",
   "sz_bar": "SZ-Bar",
-<<<<<<< HEAD
   "seconds": "Seconds",
   "shoulders": "Shoulders",
   "swiss_ball": "Swiss Ball",
   "triceps": "Triceps",
   "until_failure": "Until Failure",
   "none__bodyweight_exercise_": "none (bodyweight exercise)"
-=======
-  "aboutPageTitle": "About Wger",
-  "verify": "Verify Email",
-  "foo" : "Profile Screen",
-  "foo2" : "You can only contribute exercises if your account is older than {days} days and have verified your email",
-  "@foo2": {
-    "description" : "Number of days before which a person can add exercise",
-    "placeholders": {
-      "days": {
-        "type" : "String",
-        "example" : "world"
-      }
-    }
-  }
->>>>>>> 4f460e85
 }