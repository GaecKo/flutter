{
  "userProfile": "உங்கள் சுயவிவரம்",
  "@userProfile": {},
  "weightUnit": "எடை அலகு",
  "@weightUnit": {},
  "setNr": "{nr} அமை",
  "@setNr": {
    "description": "Header in form indicating the number of the current set. Can also be translated as something like 'Set Nr. xy'.",
    "type": "text",
    "placeholders": {
      "nr": {}
    }
  },
  "newSet": "புதிய தொகுப்பு",
  "@newSet": {
    "description": "Header when adding a new set to a workout day"
  },
  "gymMode": "சிம் பயன்முறை",
  "@gymMode": {
    "description": "Label when starting the gym mode"
  },
  "goalFat": "கொழுப்பு இலக்கு",
  "@goalFat": {},
  "measurement": "அளவீட்டு",
  "@measurement": {},
  "measurements": "அளவீடுகள்",
  "@measurements": {
    "description": "Categories for the measurements such as biceps size, body fat, etc."
  },
  "start": "தொடங்கு",
  "@start": {
    "description": "Label on button to start the gym mode (i.e., an imperative)"
  },
  "percentEnergy": "ஆற்றலின் விழுக்காடு",
  "@percentEnergy": {},
  "gPerBodyKg": "g க்கு kg",
  "@gPerBodyKg": {
    "description": "Label used for total sums of e.g. calories or similar in grams per Kg of body weight"
  },
  "fatShort": "F",
  "@fatShort": {
    "description": "The first letter or short name of the word 'Fat', used in overviews"
  },
  "noMeasurementEntries": "உங்களிடம் அளவீட்டு உள்ளீடுகள் இல்லை",
  "@noMeasurementEntries": {},
  "delete": "அழி",
  "@delete": {},
  "gallery": "கேலரி",
  "@gallery": {},
  "whatVariationsExist": "இந்த பயிற்சியின் என்ன மாறுபாடுகள் உள்ளன, ஏதேனும் இருந்தால்?",
  "@whatVariationsExist": {},
  "edit": "தொகு",
  "@edit": {},
  "close": "மூடு",
  "@close": {
    "description": "Translation for close"
  },
  "difference": "வேறுபாடு",
  "@difference": {},
  "notes": "குறிப்புகள்",
  "@notes": {
    "description": "Personal notes, e.g. for a workout session"
  },
  "value": "மதிப்பு",
  "@value": {
    "description": "The value of a measurement entry"
  },
  "unit": "அலகு",
  "@unit": {
    "description": "The unit used for a repetition (kg, time, etc.)"
  },
  "total": "மொத்தம்",
  "@total": {
    "description": "Label used for total sums of e.g. calories or similar"
  },
  "description": "விவரம்",
  "@description": {},
  "translation": "மொழிபெயர்ப்பு",
  "@translation": {},
  "images": "படங்கள்",
  "@images": {},
  "language": "மொழி",
  "@language": {},
  "name": "பெயர்",
  "@name": {
    "description": "Name for a workout or nutritional plan"
  },
  "category": "வகை",
  "@category": {
    "description": "Category for an exercise, ingredient, etc."
  },
  "save": "சேமி",
  "@save": {},
  "login": "புகுபதிகை",
  "@login": {
    "description": "Text for login button"
  },
  "logout": "விடுபதிகை",
  "@logout": {
    "description": "Text for logout button"
  },
  "register": "பதிவு செய்யுங்கள்",
  "@register": {
    "description": "Text for registration button"
  },
  "useDefaultServer": "இயல்புநிலை சேவையகத்தைப் பயன்படுத்தவும்",
  "@useDefaultServer": {
    "description": "Toggle button allowing users to switch between the default and a custom wger server"
  },
  "useCustomServer": "தனிப்பயன் சேவையகத்தைப் பயன்படுத்தவும்",
  "@useCustomServer": {
    "description": "Toggle button allowing users to switch between the default and a custom wger server"
  },
  "invalidUrl": "செல்லுபடியாகும் முகவரி ஐ உள்ளிடவும்",
  "@invalidUrl": {
    "description": "Error message when the user enters an invalid URL, e.g. in the login form"
  },
  "usernameValidChars": "ஒரு பயனர்பெயரில் கடிதங்கள், இலக்கங்கள் மற்றும் எழுத்துக்கள் @, +,., -, மற்றும் _ எழுத்துக்கள் மட்டுமே இருக்கலாம்",
  "@usernameValidChars": {
    "description": "Error message when the user tries to register a username with forbidden characters"
  },
  "passwordsDontMatch": "கடவுச்சொற்கள் பொருந்தவில்லை",
  "@passwordsDontMatch": {
    "description": "Error message when the user enters two different passwords during registration"
  },
  "passwordTooShort": "கடவுச்சொல் மிகக் குறைவு",
  "@passwordTooShort": {
    "description": "Error message when the user a password that is too short"
  },
  "password": "கடவுச்சொல்",
  "@password": {},
  "confirmPassword": "கடவுச்சொல்லை உறுதிப்படுத்தவும்",
  "@confirmPassword": {},
  "invalidEmail": "செல்லுபடியாகும் மின்னஞ்சல் முகவரியை உள்ளிடவும்",
  "@invalidEmail": {
    "description": "Error message when the user enters an invalid email"
  },
  "email": "மின்னஞ்சல் முகவரி",
  "@email": {},
  "username": "பயனர்பெயர்",
  "@username": {},
  "invalidUsername": "செல்லுபடியாகும் பயனர்பெயரை உள்ளிடவும்",
  "@invalidUsername": {
    "description": "Error message when the user enters an invalid username"
  },
  "customServerUrl": "Wger உதாரணத்தின் முகவரி",
  "@customServerUrl": {
    "description": "Label in the form where the users can enter their own wger instance"
  },
  "customServerHint": "உங்கள் சொந்த சேவையகத்தின் முகவரியை உள்ளிடவும், இல்லையெனில் இயல்புநிலை பயன்படுத்தப்படும்",
  "@customServerHint": {
    "description": "Hint text for the form where the users can enter their own wger instance"
  },
  "reset": "மீட்டமை",
  "@reset": {
    "description": "Button text allowing the user to reset the entered values to the default"
  },
  "registerInstead": "கணக்கு இல்லையா? இப்போது பதிவு செய்யுங்கள்",
  "@registerInstead": {},
  "loginInstead": "ஏற்கனவே ஒரு கணக்கு இருக்கிறதா? உள்நுழைவு",
  "@loginInstead": {},
  "labelWorkoutPlans": "ஒர்க்அவுட் திட்டங்கள்",
  "@labelWorkoutPlans": {
    "description": "Title for screen workout plans"
  },
  "labelBottomNavWorkout": "பயிற்சி",
  "@labelBottomNavWorkout": {
    "description": "Label used in bottom navigation, use a short word"
  },
  "labelBottomNavNutrition": "ஊட்டம்",
  "@labelBottomNavNutrition": {
    "description": "Label used in bottom navigation, use a short word"
  },
  "labelWorkoutLogs": "பயிற்சி பதிவுகள்",
  "@labelWorkoutLogs": {
    "description": "(Workout) logs"
  },
  "labelWorkoutPlan": "வொர்க்அவுட் திட்டம்",
  "@labelWorkoutPlan": {
    "description": "Title for screen workout plan"
  },
  "labelDashboard": "முகப்புப்பெட்டி",
  "@labelDashboard": {
    "description": "Title for screen dashboard"
  },
  "success": "வெற்றி",
  "@success": {
    "description": "Message when an action completed successfully, usually used as a heading"
  },
  "successfullyDeleted": "நீக்கப்பட்டது",
  "@successfullyDeleted": {
    "description": "Message when an item was successfully deleted"
  },
  "successfullySaved": "சேமிக்கப்பட்டது",
  "@successfullySaved": {
    "description": "Message when an item was successfully saved"
  },
  "exerciseList": "உடற்பயிற்சி பட்டியல்",
  "@exerciseList": {},
  "exercise": "உடற்பயிற்சி",
  "@exercise": {
    "description": "An exercise for a workout"
  },
  "exercises": "பயிற்சிகள்",
  "@exercises": {
    "description": "Multiple exercises for a workout"
  },
  "exerciseName": "உடற்பயிற்சி பெயர்",
  "@exerciseName": {
    "description": "Label for the name of a workout exercise"
  },
  "searchExercise": "சேர்க்க பயிற்சியைத் தேடுங்கள்",
  "@searchExercise": {
    "description": "Label on set form. Selected exercises are added to the set"
  },
  "noIngredientsDefined": "இதுவரை எந்த பொருட்களும் வரையறுக்கப்படவில்லை",
  "@noIngredientsDefined": {},
  "noMatchingExerciseFound": "பொருந்தக்கூடிய பயிற்சிகள் எதுவும் கிடைக்கவில்லை",
  "@noMatchingExerciseFound": {
    "description": "Message returned if no exercises match the searched string"
  },
  "searchNamesInEnglish": "ஆங்கிலத்தில் பெயர்களையும் தேடுங்கள்",
  "@searchNamesInEnglish": {},
  "equipment": "உபகரணங்கள்",
  "@equipment": {
    "description": "Equipment needed to perform an exercise"
  },
  "muscles": "தசைகள்",
  "@muscles": {
    "description": "(main) muscles trained by an exercise"
  },
  "musclesSecondary": "இரண்டாம் நிலை தசைகள்",
  "@musclesSecondary": {
    "description": "secondary muscles trained by an exercise"
  },
  "newWorkout": "புதிய பயிற்சி திட்டம்",
  "@newWorkout": {
    "description": "Header when adding a new workout"
  },
  "noWorkoutPlans": "உங்களிடம் பயிற்சி திட்டங்கள் எதுவும் இல்லை",
  "@noWorkoutPlans": {
    "description": "Message shown when the user has no workout plans"
  },
  "reps": "பிரதிநிதிகள்",
  "@reps": {
    "description": "Shorthand for repetitions, used when space constraints are tighter"
  },
  "rir": "ஆர்.ஐ.ஆர்",
  "@rir": {
    "description": "Shorthand for Repetitions In Reserve"
  },
  "rirNotUsed": "ஆர்.ஐ.ஆர் பயன்படுத்தப்படவில்லை",
  "@rirNotUsed": {
    "description": "Label used in RiR slider when the RiR value is not used/saved for the current setting or log"
  },
  "useMetric": "உடல் எடைக்கு மெட்ரிக் அலகுகளைப் பயன்படுத்துங்கள்",
  "@useMetric": {},
  "repetitionUnit": "மீண்டும் அலகு",
  "@repetitionUnit": {},
  "set": "கணம்",
  "@set": {
    "description": "A set in a workout plan"
  },
  "dayDescriptionHelp": "இந்த நாளில் என்ன செய்யப்படுகிறது என்பதற்கான விளக்கம் (எ.கா. 'இழுக்க நாள்') அல்லது என்ன உடல் பாகங்கள் பயிற்சி அளிக்கப்படுகின்றன (எ.கா. 'மார்பு மற்றும் தோள்கள்')",
  "@dayDescriptionHelp": {},
  "sameRepetitions": "எல்லா தொகுப்புகளுக்கும் நீங்கள் அதே மறுபடியும் எடையும் செய்தால், நீங்கள் ஒரு வரிசையை நிரப்பலாம். எடுத்துக்காட்டாக, 4 செட்களுக்கு மறுபடியும் 10 ஐ உள்ளிடவும், இது தானாகவே \"4 ஃச் 10\" ஆகிறது.",
  "@sameRepetitions": {},
  "comment": "கருத்து",
  "@comment": {
    "description": "Comment, additional information"
  },
  "impression": "எண்ணம்",
  "@impression": {
    "description": "General impression (e.g. for a workout session) such as good, bad, etc."
  },
  "workoutSession": "வொர்க்அவுட் அமர்வு",
  "@workoutSession": {
    "description": "A (logged) workout session"
  },
  "newDay": "புதிய நாள்",
  "@newDay": {},
  "selectExercises": "நீங்கள் ஒரு சூப்பர்செட் செய்ய விரும்பினால், நீங்கள் பல பயிற்சிகளைத் தேடலாம், அவை ஒன்றாக தொகுக்கப்படும்",
  "@selectExercises": {},
  "plateCalculator": "தட்டுகள்",
  "@plateCalculator": {
    "description": "Label used for the plate calculator in the gym mode"
  },
  "plateCalculatorNotDivisible": "கிடைக்கக்கூடிய தட்டுகளுடன் எடையை அடைய முடியாது",
  "@plateCalculatorNotDivisible": {
    "description": "Error message when the current weight is not reachable with plates (e.g. 33.1 kg)"
  },
  "pause": "இடைநிறுத்தம்",
  "@pause": {
    "description": "Noun, not an imperative! Label used for the pause when using the gym mode"
  },
  "jumpTo": "குதிக்கவும்",
  "@jumpTo": {
    "description": "Imperative. Label used in popup allowing the user to jump to a specific exercise while in the gym mode"
  },
  "todaysWorkout": "இன்று உங்கள் பயிற்சி",
  "@todaysWorkout": {},
  "logHelpEntries": "ஒரு நாளில் ஒரே எண்ணிக்கையிலான மறுபடியும் ஒன்றுக்கு மேற்பட்ட நுழைவு இருந்தால், ஆனால் வெவ்வேறு எடைகள் இருந்தால், அதிக எடையுடன் நுழைவு மட்டுமே வரைபடத்தில் காட்டப்பட்டுள்ளது.",
  "@logHelpEntries": {},
  "logHelpEntriesUnits": "ஒரு எடை அலகு (கிலோ அல்லது எல்பி) மற்றும் மறுபடியும் உள்ளீடுகள் மட்டுமே பட்டியலிடப்பட்டுள்ளன என்பதை நினைவில் கொள்க, நேரம் போன்ற பிற சேர்க்கைகள் அல்லது தோல்வி வரை இங்கே புறக்கணிக்கப்படும்.",
  "@logHelpEntriesUnits": {},
  "verify": "சரிபார்க்கவும்",
  "@verify": {},
  "addSet": "செட் சேர்",
  "@addSet": {
    "description": "Label for the button that adds a set (to a workout day)"
  },
  "addMeal": "உணவு சேர்க்கவும்",
  "@addMeal": {},
  "mealLogged": "உணவு நாட்குறிப்புக்கு உள்நுழைந்துள்ளது",
  "@mealLogged": {},
  "ingredientLogged": "மூலப்பொருள் நாட்குறிப்புக்கு உள்நுழைந்துள்ளது",
  "@ingredientLogged": {},
  "logMeal": "ஊட்டச்சத்து நாட்குறிப்புக்கு உணவை பதிவு செய்யுங்கள்",
  "@logMeal": {},
  "addIngredient": "மூலப்பொருள் சேர்க்கவும்",
  "@addIngredient": {},
  "logIngredient": "ஊட்டச்சத்து நாட்குறிப்புக்கு பதிவு மூலப்பொருள்",
  "@logIngredient": {},
  "searchIngredient": "மூலப்பொருளைத் தேடுங்கள்",
  "@searchIngredient": {
    "description": "Label on ingredient search form"
  },
  "nutritionalPlan": "ஊட்டச்சத்து திட்டம்",
  "@nutritionalPlan": {},
  "nutritionalDiary": "ஊட்டச்சத்து நாட்குறிப்பு",
  "@nutritionalDiary": {},
  "nutritionalPlans": "ஊட்டச்சத்து திட்டங்கள்",
  "@nutritionalPlans": {},
  "noNutritionalPlans": "உங்களிடம் ஊட்டச்சத்து திட்டங்கள் இல்லை",
  "@noNutritionalPlans": {
    "description": "Message shown when the user has no nutritional plans"
  },
  "onlyLogging": "கலோரிகளை மட்டுமே கண்காணிக்கவும்",
  "@onlyLogging": {},
  "onlyLoggingHelpText": "உங்கள் கலோரிகளை மட்டுமே உள்நுழைய விரும்பினால், குறிப்பிட்ட உணவுடன் விரிவான ஊட்டச்சத்து திட்டத்தை அமைக்க விரும்பவில்லை என்றால் பெட்டியை சரிபார்க்கவும்",
  "@onlyLoggingHelpText": {},
  "goalMacro": "ரோ இலக்குகள்",
  "@goalMacro": {
    "description": "The goal for macronutrients"
  },
  "selectMealToLog": "நாட்குறிப்புக்கு உள்நுழைய ஒரு உணவைத் தேர்ந்தெடுக்கவும்",
  "@selectMealToLog": {},
  "goalEnergy": "ஆற்றல் இலக்கு",
  "@goalEnergy": {},
  "goalProtein": "புரத இலக்கு",
  "@goalProtein": {},
  "goalCarbohydrates": "கார்போஐட்ரேட் இலக்கு",
  "@goalCarbohydrates": {},
  "goalFiber": "ஃபைபர் இலக்கு",
  "@goalFiber": {},
  "anErrorOccurred": "பிழை ஏற்பட்டது!",
  "@anErrorOccurred": {},
  "weight": "எடை",
  "@weight": {
    "description": "The weight of a workout log or body weight entry"
  },
  "chartAllTimeTitle": "{name} எல்லா நேரத்திலும்",
  "@chartAllTimeTitle": {
    "description": "All-time chart of 'name' (e.g. 'weight', 'body fat' etc.)",
    "type": "text",
    "placeholders": {
      "name": {}
    }
  },
  "chart30DaysTitle": "{name} கடைசி 30 நாட்கள்",
  "@chart30DaysTitle": {
    "description": "last 30 days chart of 'name' (e.g. 'weight', 'body fat' etc.)",
    "type": "text",
    "placeholders": {
      "name": {}
    }
  },
  "chartDuringPlanTitle": "{chartName}ஊட்டச்சத்து திட்டத்தின்போது {planName}",
  "@chartDuringPlanTitle": {
    "description": "chart of 'chartName' (e.g. 'weight', 'body fat' etc.) logged during plan",
    "type": "text",
    "placeholders": {
      "chartName": {},
      "planName": {}
    }
  },
  "measurementCategoriesHelpText": "'பைசெப்ச்' அல்லது 'உடல் கொழுப்பு' போன்ற அளவீட்டு வகை",
  "@measurementCategoriesHelpText": {},
  "measurementEntriesHelpText": "'செ.மீ' அல்லது '%' போன்ற வகையை அளவிட பயன்படுத்தப்படும் அலகு",
  "@measurementEntriesHelpText": {},
  "date": "திகதி",
  "@date": {
    "description": "The date of a workout log or body weight entry"
  },
  "time": "நேரம்",
  "@time": {
    "description": "The time of a meal or workout"
  },
  "timeStart": "தொடக்க நேரம்",
  "@timeStart": {
    "description": "The starting time of a workout"
  },
  "timeEnd": "இறுதி நேரம்",
  "@timeEnd": {
    "description": "The end time of a workout"
  },
  "timeStartAhead": "தொடக்க நேரம் இறுதி நேரத்திற்கு முன்னால் இருக்க முடியாது",
  "@timeStartAhead": {},
  "ingredient": "மூலப்பொருள்",
  "@ingredient": {},
  "energy": "ஆற்றல்",
  "@energy": {
    "description": "Energy in a meal, ingredient etc. e.g. in kJ"
  },
  "energyShort": "இ",
  "@energyShort": {
    "description": "The first letter or short name of the word 'Energy', used in overviews"
  },
  "macronutrients": "மக்ரோனூட்ரியண்ட்ச்",
  "@macronutrients": {},
  "planned": "திட்டமிடப்பட்டது",
  "@planned": {
    "description": "Header for the column of 'planned' nutritional values, i.e. what should be eaten"
  },
  "logged": "உள்நுழைந்த",
  "@logged": {
    "description": "Header for the column of 'logged' nutritional values, i.e. what was eaten"
  },
  "today": "இன்று",
  "@today": {},
  "loggedToday": "இன்று உள்நுழைந்துள்ளது",
  "@loggedToday": {},
  "weekAverage": "7 நாள் சராசரி",
  "@weekAverage": {
    "description": "Header for the column of '7 day average' nutritional values, i.e. what was logged last week"
  },
  "surplus": "உபரி",
  "@surplus": {
    "description": "Caloric surplus (either planned or unplanned)"
  },
  "deficit": "பற்றாக்குறை",
  "@deficit": {
    "description": "Caloric deficit (either planned or unplanned)"
  },
  "kcal": "கிலோகலோரி",
  "@kcal": {
    "description": "Energy in a meal in kilocalories, kcal"
  },
  "kcalValue": "{value} கிலோகலோரி",
  "@kcalValue": {
    "description": "A value in kcal, e.g. 500 kcal",
    "type": "text",
    "placeholders": {
      "value": {}
    }
  },
  "kJ": "கேசே",
  "@kJ": {
    "description": "Energy in a meal in kilo joules, kJ"
  },
  "g": "g",
  "@g": {
    "description": "Abbreviation for gram"
  },
  "gValue": "{value} g",
  "@gValue": {
    "description": "A value in grams, e.g. 5 g",
    "type": "text",
    "placeholders": {
      "value": {}
    }
  },
  "percentValue": "{value} %",
  "@percentValue": {
    "description": "A value in percent, e.g. 10 %",
    "type": "text",
    "placeholders": {
      "value": {}
    }
  },
  "protein": "புரதம்",
  "@protein": {},
  "proteinShort": "ப",
  "@proteinShort": {
    "description": "The first letter or short name of the word 'Protein', used in overviews"
  },
  "carbohydrates": "கார்போஐட்ரேட்டுகள்",
  "@carbohydrates": {},
  "carbohydratesShort": "C",
  "@carbohydratesShort": {
    "description": "The first letter or short name of the word 'Carbohydrates', used in overviews"
  },
  "sugars": "சர்க்கரைகள்",
  "@sugars": {},
  "fat": "கொழுப்பு",
  "@fat": {},
  "saturatedFat": "பூரிதக் கொழுப்பு",
  "@saturatedFat": {},
  "fiber": "இழைகள்",
  "@fiber": {},
  "sodium": "உவர்மம்",
  "@sodium": {},
  "amount": "தொகை",
  "@amount": {
    "description": "The amount (e.g. in grams) of an ingredient in a meal"
  },
  "newEntry": "புதிய நுழைவு",
  "@newEntry": {
    "description": "Title when adding a new entry such as a weight or log entry"
  },
  "noWeightEntries": "உங்களிடம் எடை உள்ளீடுகள் இல்லை",
  "@noWeightEntries": {
    "description": "Message shown when the user has no logged weight entries"
  },
  "moreMeasurementEntries": "புதிய அளவீட்டைச் சேர்க்கவும்",
  "@moreMeasurementEntries": {
    "description": "Message shown when the user wants to add new measurement"
  },
  "loadingText": "ஏற்றுகிறது ...",
  "@loadingText": {
    "description": "Text to show when entries are being loaded in the background: Loading..."
  },
  "confirmDelete": "நீங்கள் நிச்சயமாக '{toDelete}' நீக்க விரும்புகிறீர்களா?",
  "@confirmDelete": {
    "description": "Confirmation text before the user deletes an object",
    "type": "text",
    "placeholders": {
      "toDelete": {}
    }
  },
  "newNutritionalPlan": "புதிய ஊட்டச்சத்து திட்டம்",
  "@newNutritionalPlan": {},
  "toggleDetails": "விவரங்களை மாற்றவும்",
  "@toggleDetails": {
    "description": "Switch to toggle detail / overview"
  },
  "goToDetailPage": "விவரம் பக்கத்திற்குச் செல்லவும்",
  "@goToDetailPage": {},
  "aboutDescription": "Wger ஐப் பயன்படுத்தியதற்கு நன்றி! WGER என்பது ஒரு கூட்டு திறந்த மூல திட்டமாகும், இது உலகெங்கிலும் உள்ள உடற்பயிற்சி ஆர்வலர்களால் உருவாக்கப்பட்டது.",
  "@aboutDescription": {
    "description": "Text in the about dialog"
  },
  "aboutSourceTitle": "மூலக் குறியீடு",
  "@aboutSourceTitle": {
    "description": "Title for source code section in the about dialog"
  },
  "aboutSourceText": "இந்த பயன்பாட்டின் மூலக் குறியீட்டையும் அதன் சேவையகத்தையும் கிட்அப்பில் பெறுங்கள்",
  "@aboutSourceText": {
    "description": "Text for source code section in the about dialog"
  },
  "aboutBugsTitle": "சிக்கல் அல்லது சிந்தனை இருக்கிறதா?",
  "@aboutBugsTitle": {
    "description": "Title for bugs section in the about dialog"
  },
  "aboutBugsText": "ஏதேனும் எதிர்பார்த்தபடி நடந்து கொள்ளவில்லை என்றால் அல்லது காணவில்லை என்று நீங்கள் நினைக்கும் ஒரு நற்பொருத்தம் இருந்தால் தொடர்பு கொள்ளுங்கள்.",
  "@aboutBugsText": {
    "description": "Text for bugs section in the about dialog"
  },
  "aboutContactUsTitle": "ஆய் சொல்லுங்கள்!",
  "@aboutContactUsTitle": {
    "description": "Title for contact us section in the about dialog"
  },
  "aboutContactUsText": "நீங்கள் எங்களுடன் அரட்டையடிக்க விரும்பினால், டிச்கார்ட் சேவையகத்தில் ஆப் செய்து தொடர்பு கொள்ளுங்கள்",
  "@aboutContactUsText": {
    "description": "Text for contact us section in the about dialog"
  },
  "aboutMastodonTitle": "மாச்டோடன்",
  "@aboutMastodonTitle": {
    "description": "Title for mastodon section in the about dialog"
  },
  "aboutMastodonText": "திட்டத்தைப் பற்றிய புதுப்பிப்புகள் மற்றும் செய்திகளுக்கு மாச்டோடனில் எங்களைப் பின்தொடரவும்",
  "@aboutMastodonText": {
    "description": "Text for the mastodon section in the about dialog"
  },
  "aboutTranslationTitle": "மொழிபெயர்ப்பு",
  "@aboutTranslationTitle": {
    "description": "Title for translation section in the about dialog"
  },
  "aboutTranslationText": "இந்த பயன்பாடு வெப்லேட்டில் மொழிபெயர்க்கப்பட்டுள்ளது. நீங்கள் உதவ விரும்பினால், இணைப்பைக் சொடுக்கு செய்து மொழிபெயர்க்கத் தொடங்குங்கள்",
  "@aboutTranslationText": {
    "description": "Text for translation section in the about dialog"
  },
  "aboutDonateTitle": "நன்கொடை",
  "@aboutDonateTitle": {},
  "aboutDonateText": "திட்டத்திற்கு உதவ எங்களுக்கு ஒரு காபி வாங்கவும், சேவையக செலவினங்களுக்கு பணம் செலுத்தவும், எங்களை எரிபொருளாக வைத்திருக்கவும்",
  "@aboutDonateText": {},
  "calendar": "நாட்காட்டி",
  "@calendar": {},
  "goToToday": "இன்று செல்லுங்கள்",
  "@goToToday": {
    "description": "Label on button to jump back to 'today' in the calendar widget"
  },
<<<<<<< HEAD
=======
  "enterRepetitionsOrWeight": "தயவுசெய்து மறுபடியும் அல்லது எடையை நிரப்பவும்",
  "@enterRepetitionsOrWeight": {
    "description": "Error message when the user hasn't filled in the forms for exercise sets"
  },
>>>>>>> 7afe9475
  "enterValue": "தயவுசெய்து ஒரு மதிப்பை உள்ளிடவும்",
  "@enterValue": {
    "description": "Error message when the user hasn't entered a value on a required field"
  },
  "selectEntry": "உள்ளீட்டைத் தேர்ந்தெடுக்கவும்",
  "@selectEntry": {},
  "selectExercise": "ஒரு பயிற்சியைத் தேர்ந்தெடுக்கவும்",
  "@selectExercise": {
    "description": "Error message when the user hasn't selected an exercise in the form"
  },
  "enterCharacters": "தயவுசெய்து {min} மற்றும் {max} எழுத்துக்களுக்கு இடையில் உள்ளிடவும்",
  "@enterCharacters": {
    "description": "Error message when the user hasn't entered the correct number of characters in a form",
    "type": "text",
    "placeholders": {
      "min": {},
      "max": {}
    }
  },
  "enterMinCharacters": "தயவுசெய்து குறைந்தது {min} எழுத்துக்களை உள்ளிடவும்",
  "@enterMinCharacters": {
    "description": "Error message when the user hasn't entered the minimum amount characters in a form",
    "type": "text",
    "placeholders": {
      "min": {}
    }
  },
  "baseNameEnglish": "அனைத்து பயிற்சிகளுக்கும் ஆங்கிலத்தில் அடிப்படை பெயர் தேவை",
  "@baseNameEnglish": {},
  "nrOfSets": "ஒரு பயிற்சிக்கு அமைக்கிறது: {nrOfSets}",
  "@nrOfSets": {
    "description": "Label shown on the slider where the user selects the nr of sets",
    "type": "text",
    "placeholders": {
      "nrOfSets": {}
    }
  },
  "setUnitsAndRir": "அலகுகள் மற்றும் ஆர்.ஐ.ஆர்",
  "@setUnitsAndRir": {
    "description": "Label shown on the slider where the user can toggle showing units and RiR",
    "type": "text"
  },
  "enterValidNumber": "செல்லுபடியாகும் எண்ணை உள்ளிடவும்",
  "@enterValidNumber": {
    "description": "Error message when the user has submitted an invalid number (e.g. '3,.,.,.')"
  },
  "selectIngredient": "தயவுசெய்து ஒரு மூலப்பொருளைத் தேர்ந்தெடுக்கவும்",
  "@selectIngredient": {
    "description": "Error message when the user hasn't selected an ingredient from the autocompleter"
  },
  "recentlyUsedIngredients": "அண்மைக் காலத்தில் சேர்க்கப்பட்ட பொருட்கள்",
  "@recentlyUsedIngredients": {
    "description": "A message when a user adds a new ingredient to a meal."
  },
  "selectImage": "ஒரு படத்தைத் தேர்ந்தெடுக்கவும்",
  "@selectImage": {
    "description": "Label and error message when the user hasn't selected an image to save"
  },
  "optionsLabel": "விருப்பங்கள்",
  "@optionsLabel": {
    "description": "Label for the popup with general app options"
  },
  "takePicture": "படம் எடுக்கவும்",
  "@takePicture": {},
  "chooseFromLibrary": "புகைப்பட நூலகத்திலிருந்து தேர்வு செய்யவும்",
  "@chooseFromLibrary": {},
  "addImage": "படத்தைச் சேர்க்கவும்",
  "@addImage": {},
  "dataCopied": "தரவு புதிய நுழைவுக்கு நகலெடுக்கப்பட்டது",
  "@dataCopied": {
    "description": "Snackbar message to show on copying data to a new log entry"
  },
  "appUpdateTitle": "புதுப்பிப்பு தேவை",
  "@appUpdateTitle": {},
  "appUpdateContent": "பயன்பாட்டின் இந்த பதிப்பு சேவையகத்துடன் பொருந்தாது, தயவுசெய்து உங்கள் பயன்பாட்டைப் புதுப்பிக்கவும்.",
  "@appUpdateContent": {},
  "productFound": "தயாரிப்பு காணப்பட்டது",
  "@productFound": {
    "description": "Header label for dialog when product is found with barcode"
  },
  "productFoundDescription": "பார்கோடு இந்தத் தயாரிப்புக்கு ஒத்திருக்கிறது: {productName}. நீங்கள் தொடர விரும்புகிறீர்களா?",
  "@productFoundDescription": {
    "description": "Dialog info when product is found with barcode",
    "type": "text",
    "placeholders": {
      "productName": {}
    }
  },
  "productNotFound": "தயாரிப்பு கிடைக்கவில்லை",
  "@productNotFound": {
    "description": "Header label for dialog when product is not found with barcode"
  },
  "productNotFoundDescription": "ச்கேன் செய்யப்பட்ட பார்கோடு {barcode} with உடன் தயாரிப்பு WGER தரவுத்தளத்தில் காணப்படவில்லை",
  "@productNotFoundDescription": {
    "description": "Dialog info when product is not found with barcode",
    "type": "text",
    "placeholders": {
      "barcode": {}
    }
  },
  "scanBarcode": "ச்கேன் பார்கோடு",
  "@scanBarcode": {
    "description": "Label for scan barcode button"
  },
  "add_exercise_image_license": "எச்.ஏ. உரிமம் மூலம் சி.சி உடன் படங்கள் இணக்கமாக இருக்க வேண்டும். ஐயம் இருந்தால், நீங்கள் எடுத்த புகைப்படங்களை மட்டுமே பதிவேற்றவும்.",
  "@add_exercise_image_license": {},
  "variations": "மாறுபாடுகள்",
  "@variations": {
    "description": "Variations of one exercise (e.g. benchpress and benchpress narrow)"
  },
  "alsoKnownAs": "என்றும் அழைக்கப்படுகிறது: {aliases}",
  "@alsoKnownAs": {
    "placeholders": {
      "aliases": {}
    },
    "description": "List of alternative names for an exercise"
  },
  "verifiedEmail": "சரிபார்க்கப்பட்ட மின்னஞ்சல்",
  "@verifiedEmail": {},
  "unVerifiedEmail": "சரிபார்க்கப்படாத மின்னஞ்சல்",
  "@unVerifiedEmail": {},
  "verifiedEmailReason": "பயிற்சிகள் பங்களிக்க உங்கள் மின்னஞ்சலை சரிபார்க்க வேண்டும்",
  "@verifiedEmailReason": {},
  "verifiedEmailInfo": "சரிபார்ப்பு மின்னஞ்சல் {email} க்கு அனுப்பப்பட்டது",
  "@verifiedEmailInfo": {
    "placeholders": {
      "email": {}
    }
  },
  "alternativeNames": "மாற்று பெயர்கள்",
  "@alternativeNames": {},
  "oneNamePerLine": "ஒரு வரிக்கு ஒரு பெயர்",
  "@oneNamePerLine": {},
  "previous": "முந்தைய",
  "@previous": {},
  "next": "அடுத்தது",
  "@next": {},
  "addExercise": "உடற்பயிற்சியைச் சேர்க்கவும்",
  "@addExercise": {},
  "contributeExercise": "ஒரு உடற்பயிற்சியை பங்களிக்கவும்",
  "@contributeExercise": {},
  "translateExercise": "இந்த பயிற்சியை இப்போது மொழிபெயர்க்கவும்",
  "@translateExercise": {},
  "baseData": "ஆங்கிலத்தில் அடிப்படைகள்",
  "@baseData": {
    "description": "The base data for an exercise such as category, trained muscles, etc."
  },
  "settingsTitle": "அமைப்புகள்",
  "@settingsTitle": {},
  "settingsCacheTitle": "கேச்",
  "@settingsCacheTitle": {},
  "settingsExerciseCacheDescription": "கேச் உடற்பயிற்சி",
  "@settingsExerciseCacheDescription": {},
  "settingsIngredientCacheDescription": "மூலப்பொருள் தற்காலிக சேமிப்பு",
  "@settingsIngredientCacheDescription": {},
  "settingsCacheDeletedSnackbar": "கேச் வெற்றிகரமாக அழிக்கப்பட்டது",
  "@settingsCacheDeletedSnackbar": {},
  "aboutPageTitle": "Wger பற்றி",
  "@aboutPageTitle": {},
  "contributeExerciseWarning": "உங்கள் கணக்கு {days} நாட்களைவிடப் பழையதாக இருந்தால் மட்டுமே நீங்கள் பயிற்சிகளைப் பங்களிக்க முடியும், மேலும் உங்கள் மின்னஞ்சலைச் சரிபார்த்துள்ளீர்கள்",
  "@contributeExerciseWarning": {
    "description": "Number of days before which a person can add exercise",
    "placeholders": {
      "days": {
        "type": "String",
        "example": "14"
      }
    }
  },
  "cacheWarning": "கேச்சிங் காரணமாக விண்ணப்பம் முழுவதும் மாற்றங்கள் தெரியும் வரை சிறிது நேரம் ஆகலாம்.",
  "@cacheWarning": {},
  "textPromptTitle": "தொடங்க தயாரா?",
  "@textPromptTitle": {},
  "textPromptSubheading": "தொடங்க செயல் பொத்தானை அழுத்தவும்",
  "@textPromptSubheading": {},
  "abs": "ஏபிஎச்",
  "@abs": {
    "description": "Generated entry for translation for server strings"
  },
  "arms": "ஆயுதங்கள்",
  "@arms": {
    "description": "Generated entry for translation for server strings"
  },
  "back": "பின்",
  "@back": {
    "description": "Generated entry for translation for server strings"
  },
  "barbell": "பார்பெல்",
  "@barbell": {
    "description": "Generated entry for translation for server strings"
  },
  "bench": "பென்ச்",
  "@bench": {
    "description": "Generated entry for translation for server strings"
  },
  "biceps": "கயிறுகள்",
  "@biceps": {
    "description": "Generated entry for translation for server strings"
  },
  "body_weight": "உடல் எடை",
  "@body_weight": {
    "description": "Generated entry for translation for server strings"
  },
  "calves": "கன்றுகள்",
  "@calves": {
    "description": "Generated entry for translation for server strings"
  },
  "cardio": "கார்டியோ",
  "@cardio": {
    "description": "Generated entry for translation for server strings"
  },
  "chest": "மார்பு",
  "@chest": {
    "description": "Generated entry for translation for server strings"
  },
  "dumbbell": "டம்பல்",
  "@dumbbell": {
    "description": "Generated entry for translation for server strings"
  },
  "glutes": "க்ளூட்டுகள்",
  "@glutes": {
    "description": "Generated entry for translation for server strings"
  },
  "gym_mat": "சிம் பாய்",
  "@gym_mat": {
    "description": "Generated entry for translation for server strings"
  },
  "hamstrings": "தொடை எலும்புகள்",
  "@hamstrings": {
    "description": "Generated entry for translation for server strings"
  },
  "incline_bench": "சாய்வு பெஞ்ச்",
  "@incline_bench": {
    "description": "Generated entry for translation for server strings"
  },
  "kettlebell": "கெட்டில் பெல்",
  "@kettlebell": {
    "description": "Generated entry for translation for server strings"
  },
  "kilometers": "கிலோமீட்டர்",
  "@kilometers": {
    "description": "Generated entry for translation for server strings"
  },
  "kilometers_per_hour": "ஒரு மணி நேரத்திற்கு கிலோமீட்டர்",
  "@kilometers_per_hour": {
    "description": "Generated entry for translation for server strings"
  },
  "lats": "லாட்ச்",
  "@lats": {
    "description": "Generated entry for translation for server strings"
  },
  "legs": "கால்கள்",
  "@legs": {
    "description": "Generated entry for translation for server strings"
  },
  "lower_back": "கீழ் முதுகு",
  "@lower_back": {
    "description": "Generated entry for translation for server strings"
  },
  "max_reps": "அதிகபட்ச பிரதிநிதிகள்",
  "@max_reps": {
    "description": "Generated entry for translation for server strings"
  },
  "miles": "மைல்கள்",
  "@miles": {
    "description": "Generated entry for translation for server strings"
  },
  "miles_per_hour": "ஒரு மணி நேரத்திற்கு மைல்கள்",
  "@miles_per_hour": {
    "description": "Generated entry for translation for server strings"
  },
  "minutes": "நிமிடங்கள்",
  "@minutes": {
    "description": "Generated entry for translation for server strings"
  },
  "plates": "தட்டுகள்",
  "@plates": {
    "description": "Generated entry for translation for server strings"
  },
  "pull_up_bar": "புல்-அப் பார்",
  "@pull_up_bar": {
    "description": "Generated entry for translation for server strings"
  },
  "quads": "குவாட்ச்",
  "@quads": {
    "description": "Generated entry for translation for server strings"
  },
  "repetitions": "மறுபடியும்",
  "@repetitions": {
    "description": "Generated entry for translation for server strings"
  },
  "sz_bar": "பட்டி",
  "@sz_bar": {
    "description": "Generated entry for translation for server strings"
  },
  "seconds": "நொடிகள்",
  "@seconds": {
    "description": "Generated entry for translation for server strings"
  },
  "shoulders": "தோள்கள்",
  "@shoulders": {
    "description": "Generated entry for translation for server strings"
  },
  "swiss_ball": "சுவிச் பந்து",
  "@swiss_ball": {
    "description": "Generated entry for translation for server strings"
  },
  "triceps": "ட்ரைசெப்ச்",
  "@triceps": {
    "description": "Generated entry for translation for server strings"
  },
  "until_failure": "தோல்வி வரை",
  "@until_failure": {
    "description": "Generated entry for translation for server strings"
  },
  "kg": "கிலோ",
  "@kg": {
    "description": "Generated entry for translation for server strings"
  },
  "lb": "எல்.பி.",
  "@lb": {
    "description": "Generated entry for translation for server strings"
  },
  "none__bodyweight_exercise_": "எதுவுமில்லை (உடல் எடை உடற்பயிற்சி)",
  "@none__bodyweight_exercise_": {
    "description": "Generated entry for translation for server strings"
  },
  "log": "பதிவு",
  "@log": {
    "description": "Log a specific meal (imperative form)"
  },
  "done": "முடிந்தது",
  "@done": {},
  "overallChangeWeight": "ஒட்டுமொத்த மாற்றம்",
  "@overallChangeWeight": {
    "description": "Overall change in weight, added for localization"
  },
  "goalTypeMeals": "உணவில் இருந்து",
  "@goalTypeMeals": {
    "description": "added for localization of Class GoalType's filed meals"
  },
  "goalTypeBasic": "அடிப்படை",
  "@goalTypeBasic": {
    "description": "added for localization of Class GoalType's filed basic"
  },
  "goalTypeAdvanced": "மேம்பட்ட",
  "@goalTypeAdvanced": {
    "description": "added for localization of Class GoalType's filed advanced"
  },
  "indicatorRaw": "மூல",
  "@indicatorRaw": {
    "description": "added for localization of Class Indicator's field text"
  },
  "indicatorAvg": "ஏ.வி.சி",
  "@indicatorAvg": {
    "description": "added for localization of Class Indicator's field text"
  }
}<|MERGE_RESOLUTION|>--- conflicted
+++ resolved
@@ -590,13 +590,10 @@
   "@goToToday": {
     "description": "Label on button to jump back to 'today' in the calendar widget"
   },
-<<<<<<< HEAD
-=======
   "enterRepetitionsOrWeight": "தயவுசெய்து மறுபடியும் அல்லது எடையை நிரப்பவும்",
   "@enterRepetitionsOrWeight": {
     "description": "Error message when the user hasn't filled in the forms for exercise sets"
   },
->>>>>>> 7afe9475
   "enterValue": "தயவுசெய்து ஒரு மதிப்பை உள்ளிடவும்",
   "@enterValue": {
     "description": "Error message when the user hasn't entered a value on a required field"
