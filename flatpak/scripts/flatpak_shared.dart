--- conflicted
+++ resolved
@@ -44,9 +44,8 @@
     _fileExtension = path.split('.').last;
   }
 
-  String getFilename(String appId) => (type == _symbolicType)
-      ? '$appId-symbolic.$_fileExtension'
-      : '$appId.$_fileExtension';
+  String getFilename(String appId) =>
+      (type == _symbolicType) ? '$appId-symbolic.$_fileExtension' : '$appId.$_fileExtension';
 }
 
 class GithubReleases {
@@ -75,8 +74,7 @@
     final releaseJsonContent = (await http.get(Uri(
             scheme: 'https',
             host: 'api.github.com',
-            path:
-                '/repos/$githubReleaseOrganization/$githubReleaseProject/releases')))
+            path: '/repos/$githubReleaseOrganization/$githubReleaseProject/releases')))
         .body;
     final decodedJson = jsonDecode(releaseJsonContent) as List;
 
@@ -87,37 +85,25 @@
     await Future.forEach<dynamic>(decodedJson, (dynamic releaseDynamic) async {
       final releaseMap = releaseDynamic as Map;
 
-      final releaseDateAndTime =
-          DateTime.parse(releaseMap['published_at'] as String);
-      final releaseDateString =
-          releaseDateAndTime.toIso8601String().split('T').first;
+      final releaseDateAndTime = DateTime.parse(releaseMap['published_at'] as String);
+      final releaseDateString = releaseDateAndTime.toIso8601String().split('T').first;
 
       if (latestReleaseAssetDate == null ||
           (latestReleaseAssetDate?.compareTo(releaseDateAndTime) == -1)) {
-<<<<<<< HEAD
-        final assets =
-            await _parseGithubReleaseAssets(releaseMap['assets'] as List);
-=======
         final assets = await _parseGithubReleaseAssets(releaseMap['assets'] as List);
->>>>>>> 3008dcc6
         if (assets != null) {
           _latestReleaseAssets = assets;
           latestReleaseAssetDate = releaseDateAndTime;
         }
       }
 
-      releases.add(Release(
-          version: releaseMap['name'] as String, date: releaseDateString));
+      releases.add(Release(version: releaseMap['name'] as String, date: releaseDateString));
     });
 
     if (releases.isNotEmpty || canBeEmpty) {
       _releases = releases;
     } else {
-<<<<<<< HEAD
-      throw Exception("Github must contain at least 1 release.");
-=======
       throw Exception('Github must contain at least 1 release.');
->>>>>>> 3008dcc6
     }
   }
 
@@ -132,8 +118,7 @@
       final downloadUrl = amMap['browser_download_url'] as String;
       final filename = amMap['name'] as String;
       final fileExtension = filename.substring(filename.indexOf('.') + 1);
-      final filenameWithoutExtension =
-          filename.substring(0, filename.indexOf('.'));
+      final filenameWithoutExtension = filename.substring(0, filename.indexOf('.'));
 
       final arch = filenameWithoutExtension.endsWith('aarch64')
           ? CPUArchitecture.aarch64
@@ -229,8 +214,7 @@
       : _localReleases = localReleases,
         _localReleaseAssets = localReleaseAssets {
     if (githubReleaseOrganization != null && githubReleaseProject != null) {
-      _githubReleases =
-          GithubReleases(githubReleaseOrganization!, githubReleaseProject!);
+      _githubReleases = GithubReleases(githubReleaseOrganization!, githubReleaseProject!);
     }
   }
 
@@ -239,30 +223,13 @@
     final releases = List<Release>.empty(growable: true);
     if (addedTodaysVersion != null) {
       releases.add(Release(
-<<<<<<< HEAD
-          version: addedTodaysVersion,
-          date: DateTime.now().toIso8601String().split("T").first));
-=======
           version: addedTodaysVersion, date: DateTime.now().toIso8601String().split('T').first));
->>>>>>> 3008dcc6
     }
     if (fetchReleasesFromGithub) {
       if (_githubReleases == null) {
         throw Exception(
             'Metadata must include Github repository info if fetching releases from Github.');
       }
-<<<<<<< HEAD
-      releases.addAll(
-          await _githubReleases!.getReleases(addedTodaysVersion != null));
-    } else {
-      if (_localReleases == null && addedTodaysVersion == null) {
-        throw Exception(
-            'Metadata must include releases if not fetching releases from Github.');
-      }
-      if (_localReleases?.isNotEmpty ?? false) {
-        releases.addAll(_localReleases!);
-      }
-=======
       releases.addAll(await _githubReleases!.getReleases(addedTodaysVersion != null));
     } else {
       if (_localReleases == null && addedTodaysVersion == null) {
@@ -271,17 +238,11 @@
       if (_localReleases?.isNotEmpty ?? false) {
         releases.addAll(_localReleases!);
       }
->>>>>>> 3008dcc6
     }
     return releases;
   }
 
-<<<<<<< HEAD
-  Future<List<ReleaseAsset>?> getLatestReleaseAssets(
-      bool fetchReleasesFromGithub) async {
-=======
   Future<List<ReleaseAsset>?> getLatestReleaseAssets(bool fetchReleasesFromGithub) async {
->>>>>>> 3008dcc6
     if (fetchReleasesFromGithub) {
       if (_githubReleases == null) {
         throw Exception(
@@ -290,8 +251,7 @@
       return await _githubReleases!.getLatestReleaseAssets();
     } else {
       if (_localReleases == null) {
-        throw Exception(
-            'Metadata must include releases if not fetching releases from Github.');
+        throw Exception('Metadata must include releases if not fetching releases from Github.');
       }
       return _localReleaseAssets;
     }
@@ -303,32 +263,20 @@
       return FlatpakMeta(
           appId: json['appId'] as String,
           lowercaseAppName: json['lowercaseAppName'] as String,
-          githubReleaseOrganization:
-              json['githubReleaseOrganization'] as String?,
+          githubReleaseOrganization: json['githubReleaseOrganization'] as String?,
           githubReleaseProject: json['githubReleaseProject'] as String?,
           localReleases: skipLocalReleases
               ? null
               : (json['localReleases'] as List?)?.map((dynamic r) {
                   final rMap = r as Map;
-<<<<<<< HEAD
-                  return Release(
-                      version: rMap['version'] as String,
-                      date: rMap['date'] as String);
-=======
                   return Release(version: rMap['version'] as String, date: rMap['date'] as String);
->>>>>>> 3008dcc6
                 }).toList(),
           localReleaseAssets: skipLocalReleases
               ? null
               : (json['localReleaseAssets'] as List?)?.map((dynamic ra) {
                   final raMap = ra as Map;
                   final archString = raMap['arch'] as String;
-<<<<<<< HEAD
-                  final arch = (archString ==
-                          CPUArchitecture.x86_64.flatpakArchCode)
-=======
                   final arch = (archString == CPUArchitecture.x86_64.flatpakArchCode)
->>>>>>> 3008dcc6
                       ? CPUArchitecture.x86_64
                       : (archString == CPUArchitecture.aarch64.flatpakArchCode)
                           ? CPUArchitecture.aarch64
@@ -337,18 +285,10 @@
                     throw Exception(
                         'Architecture must be either "${CPUArchitecture.x86_64.flatpakArchCode}" or "${CPUArchitecture.aarch64.flatpakArchCode}"');
                   }
-<<<<<<< HEAD
-                  final tarballFile = File(
-                      '${jsonFile.parent.path}/${raMap['tarballPath'] as String}');
-                  final tarballPath = tarballFile.absolute.path;
-                  final preShasum =
-                      Process.runSync('shasum', ['-a', '256', tarballPath]);
-=======
                   final tarballFile =
                       File('${jsonFile.parent.path}/${raMap['tarballPath'] as String}');
                   final tarballPath = tarballFile.absolute.path;
                   final preShasum = Process.runSync('shasum', ['-a', '256', tarballPath]);
->>>>>>> 3008dcc6
                   final shasum = preShasum.stdout.toString().split(' ').first;
                   if (preShasum.exitCode != 0) {
                     throw Exception(preShasum.stderr);
@@ -363,17 +303,14 @@
           appStreamPath: json['appStreamPath'] as String,
           desktopPath: json['desktopPath'] as String,
           icons: (json['icons'] as Map).entries.map((mapEntry) {
-            return Icon(
-                type: mapEntry.key as String, path: mapEntry.value as String);
+            return Icon(type: mapEntry.key as String, path: mapEntry.value as String);
           }).toList(),
           freedesktopRuntime: json['freedesktopRuntime'] as String,
           buildCommandsAfterUnpack: (json['buildCommandsAfterUnpack'] as List?)
               ?.map((dynamic bc) => bc as String)
               .toList(),
           extraModules: json['extraModules'] as List?,
-          finishArgs: (json['finishArgs'] as List)
-              .map((dynamic fa) => fa as String)
-              .toList());
+          finishArgs: (json['finishArgs'] as List).map((dynamic fa) => fa as String).toList());
     } catch (e) {
       throw Exception('Could not parse JSON file, due to this error:\n$e');
     }
