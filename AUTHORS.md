# Authors


## Developers

* Roland Geider – <https://github.com/rolandgeider>
* Dylan Aird - <https://github.com/Dolaned>
* Jannik Norden - <https://github.com/Jannik-dev>
* Arun Muralidharan - <https://github.com/arun-muralidharan>
* Khushbu Bora - <https://github.com/KhushbuBora>
* Patrick Witter - <https://github.com/patrickwitter>
<<<<<<< HEAD
* Tomer Ben-Rachel - <https://github.com/tomerpacific>
=======
* Thilina Herath - <https://github.com/ThilinaTCH>
>>>>>>> a2d74c6e

## Translators

* German

    * mondstern <mondstern@snopyta.org> (2)
    * J. Lavoie <j.lavoie@net-c.ca> (19)
    * Roland Geider <roland@geider.net> (142)


* English

    * Roland Geider <roland@geider.net> (3)
    * Allan Nordhøy <epost@anotheragency.no> (8)


* Italian

    * mondstern <mondstern@snopyta.org> (2)
    * DT <semperpeppe@tracciabi.li> (4)
    * J. Lavoie <j.lavoie@net-c.ca> (24)
    * Stefano Rossi <stefanorossi.ti@gmail.com> (120)


* Spanish

    * Roland Geider <roland@geider.net> (1)
    * martingetzel <martingetzel@gmail.com> (119)


* French

    * J. Lavoie <j.lavoie@net-c.ca> (92)
    * Stefano Rossi <stefanorossi.ti@gmail.com> (94)


* Norwegian Bokmål

    * Allan Nordhøy <epost@anotheragency.no> (98)<|MERGE_RESOLUTION|>--- conflicted
+++ resolved
@@ -9,11 +9,8 @@
 * Arun Muralidharan - <https://github.com/arun-muralidharan>
 * Khushbu Bora - <https://github.com/KhushbuBora>
 * Patrick Witter - <https://github.com/patrickwitter>
-<<<<<<< HEAD
 * Tomer Ben-Rachel - <https://github.com/tomerpacific>
-=======
 * Thilina Herath - <https://github.com/ThilinaTCH>
->>>>>>> a2d74c6e
 
 ## Translators
 
