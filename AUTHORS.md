<<<<<<< HEAD
# Authors

## Developers

- Jigar Prajapati - <https://github.com/Jiggy9>
- Roland Geider – <https://github.com/rolandgeider>
- Dylan Aird - <https://github.com/Dolaned>
- Jannik Norden - <https://github.com/Jannik-dev>
- Arun Muralidharan - <https://github.com/arun-muralidharan>
- Khushbu Bora - <https://github.com/KhushbuBora>
- Patrick Witter - <https://github.com/patrickwitter>
- Tomer Ben-Rachel - <https://github.com/tomerpacific>
- Thilina Herath - <https://github.com/ThilinaTCH>
- Marko Milosevic - <https://github.com/TaarnStar>
- Karthik Reddy (Axel) - <https://github.com/AxelBlaz3>
- Ogundoyin Toluwani - <https://github.com/Tolu007>
- Nenza Nurfirmansyah - <https://github.com/nenzan>
- Florian Schmitz - <https://github.com/floodoo>
- Adam Bujdoš - <https://github.com/bujdy>
- Aman Negi - <https://github.com/AmanNegi>
- Sandi Milohanic - <https://github.com/sandimilohanic>
- Miroslav Mazel - <https://gitlab.com/12people>
- artchiee - <https://github.com/artchiee>
- Tejas Bir Singh - <https://github.com/tejasbirsingh>
- Abhishek Saini - <https://github.com/Abhisheksainii>
- Hanaa Allohibi - <https://github.com/hn-n>
- Shey Alnasrawi - <https://github.com/Milksheyke>
- Costas Korai - <https://github.com/watcher6280>
- Bassam Mutairi - <https://github.com/mutairibassam>
=======
# Contributors and translators to this repository

Thank you all for contributing to the project, you are true heroes! 🫶 

## Contributors

- [thisisyoussef](https://github.com/thisisyoussef) - (youssefahmed@ufl.edu)
- [Roland Geider](https://github.com/rolandgeider) - (roland@geider.net)
- [Yashas H Majmudar](https://github.com/yashas-hm) - (yashashm.dev@gmail.com)
- [Github-actions](https://github.com/invalid-email-address) - (github-actions@github.com)
- [Christijan](https://github.com/ChrispyM) - (c.mulder@concepts.nl)
- [Jackpkn](https://github.com/Jackpkn) - (pawankumarbairwa879@gmail.com)
- [sangharshdeveloper](https://github.com/Sangharshdeveloper) - (sangharshdeveloper@gmail.com)
- [ImgBotApp](https://github.com/ImgBotApp) - (ImgBotHelp@gmail.com)
- [தமிழ்நேரம்](https://github.com/TamilNeram) - (anishprabu.t@gmail.com)
- [Xianglin Zeng](https://github.com/FutureYL3) - (Future_YL@outlook.com)
- [Arya Pratap Singh](https://github.com/ARYPROGRAMMER) - (75311742+ARYPROGRAMMER@users.noreply.github.com)
- [ARYPROGRAMMER](https://github.com/ARYPROGRAMMER) - (arya.2023ug1104@iiitranchi.ac.in)
- [Dieter Plaetinck](https://github.com/Dieterbe) - (dieter@plaetinck.be)
- [szalas](https://github.com/szalas) - (szalac@gmail.com)
- [dan](https://github.com/sizzlesloth) - (64416644+brittle-bones@users.noreply.github.com)
- [DVPeer](https://github.com/Denpeer) - (den.vanpeer@gmail.com)
- [Marco Rimoldi](https://github.com/marcor) - (marcor@users.noreply.github.com)
- [Licaon_Kter](https://github.com/licaon-kter) - (licaon-kter@users.noreply.github.com)
- [Bassam A](https://github.com/mutairibassam) - (mutairibassam@gmail.com)
- Costas Korai - (costaskorai@Costass-MacBook-Pro.local)
- [null](https://github.com/hn-n) - (43781514+hn-n@users.noreply.github.com)
- Miroslav Mazel - (contact.mirek+git@protonmail.com)
- [Milksheyke](https://github.com/sheyaln) - (amilksheyke@gmail.com)
- [Abhishek Saini](https://github.com/Abhisheksainii) - (78199221+Abhisheksainii@users.noreply.github.com)
- [dimii27](https://github.com/dimii27) - (dimitrieietcu@gmail.com)
- [Antonis-geo](https://github.com/Antonis-geo) - (antgeoath@csd.auth.gr)
- [artchiee](https://github.com/artchiee) - (noman4work@outlook.com)
- [artchiee](https://github.com/artchiee) - (53340008+artchiee@users.noreply.github.com)
- [Jigar Prajapati](https://github.com/Jiggy9) - (112299754+Jiggy9@users.noreply.github.com)
- Dalton Scavassa - (daltux@users.noreply.hosted.weblate.org)
- [Jigar](https://github.com/Jiggy9) - (prajapatijigar791@gmail.com)
- [Deepanshu](https://github.com/Deepanshu-Sharma-18) - (deepanshu.r.sharma@gmail.com)
- [tejasbirsingh](https://github.com/tejasbirsingh) - (tejasbir.rekhi@gmail.com)
- [Freddy Cunningham](https://github.com/freddy-c) - (freddy@fcunningham.co.uk)
- [Freddy Cunningham](https://github.com/freddy-c) - (36166975+freddyc2003@users.noreply.github.com)
- [Malay Pandit](https://github.com/DeveloperMalay) - (94185006+DeveloperMalay@users.noreply.github.com)
- [Mirek Mazel](https://github.com/12people) - (12people@users.noreply.github.com)
- Miroslav Mazel - (contact.mirek@protonmail.com)
- [Roman Kalivoda](https://github.com/RKCZ) - (kalivodaroman@gmail.com)
- [Tiisetso Dinoko](https://github.com/Dinokojt7) - (dinokovonteese@gmail.com)
- [Harshit](https://github.com/Harshit933) - (harshitverma933@gmail.com)
- [Harshit](https://github.com/Harshit933) - (90508384+Harshit933@users.noreply.github.com)
- [Raman Tank](https://github.com/raman04-byte) - (ramantank04022002@gmail.com)
- [Mohammad Rafigh](https://github.com/mohammadrafigh) - (mohammad.rafigh@gmail.com)
- [Edmundo Meyer](https://github.com/e-meyer) - (80543721+e-meyer@users.noreply.github.com)
- [Bujdy](https://github.com/bujdy) - (adam357bujdos@gmail.com)
- [amannegi](https://github.com/AmanNegi) - (akuro787898@gmail.com)
- [Aman Negi](https://github.com/AmanNegi) - (37607224+AmanNegi@users.noreply.github.com)
- [Aaliya Ali](https://github.com/Aaliya-Ali) - (63385197+Aaliya-Ali@users.noreply.github.com)
- [Aaliya Ali](https://github.com/Aaliya-Ali) - (aaliya01ali@gmail.com)
- Sandi Milohanic - (sandi.milohanic@cenosco.com)
- [Hissabat Manager](https://github.com/Chinguetti-Quizz) - (hissabatmanager@gmail.com)
- [Nenza Nurfirmansyah](https://github.com/nenzan) - (nnurfirmansyah@gmail.com)
- [Vinod](https://github.com/skdotv) - (vinod.sk.3761@gmail.com)
- [Aditya](https://github.com/adeeteya) - (62930521+adityar224@users.noreply.github.com)
- [JustinBenito](https://github.com/JustinBenito) - (83128918+JustinBenito@users.noreply.github.com)
- [Florian Schmitz](https://github.com/floodoo) - (schmitz.florian.daniel+github@gmail.com)
- [avinash](https://github.com/HeyAvi) - (avinashjhaaaa@gmail.com)
- [Tolu ogundoyin](https://github.com/Tolu007) - (toluogundoyin007@gmail.com)
- [Daniil Kovalev](https://github.com/kovdan01) - (daniil@kovalev.website)
- [Saint Gabriel](https://github.com/saintgabriel0) - (53136855+chineduG@users.noreply.github.com)
- [Artem](https://github.com/defaultpage) - (artem@molotov.work)
- [WMs784](https://github.com/WMs784) - (kosei.t12@gmail.com)
- [KenXRan](https://github.com/kenxran) - (it4u.mm@gmail.com)
- [João Goulart](https://github.com/usehalter) - (joaofgoulart1@gmail.com)
- [yaseenagwan](https://github.com/agwanyaseen) - (yaseen04071998@gmail.com)
- [G. Buendía](https://github.com/gbuendia) - (gbuendia@gmx.net)
- [Sylvia van Os](https://github.com/TheLastProject) - (sylvia@hackerchick.me)
- [Debayan Sutradhar](https://github.com/rnayabed) - (debayansutradhar3@gmail.com)
- [Poussinou](https://github.com/Poussinou) - (fravincent77@yahoo.fr)
- Nikita Epifanov - (nikgreens@protonmail.com)
- [Ady](https://github.com/adyhnat) - (adyhnat@gmail.com)
- Adrian Halko - (adriankohalgmail.com)
- [Tomáš Konkoľ](https://github.com/TomasKonkol) - (tomas.konkol@student.tuke.sk)
- [Marko Milosevic](https://github.com/TaarnStar) - (milosevic.marko86@gmail.com)
- [Sandi Milohanić](https://github.com/sandimilohanic) - (sandi.milohanic@gmail.com)
- [AxelBlaz3](https://github.com/AxelBlaz3) - (karthikgaddam4@gmail.com)
- [Marvin M](https://github.com/M123-dev) - (39344769+M123-dev@users.noreply.github.com)
- [himikat89](https://github.com/himikat89) - (91132672+himikat89@users.noreply.github.com)
- [infiniteoverflow](https://github.com/infiniteoverflow) - (aswingopinathan1871@gmail.com)
- [Tomer Ben Rachel](https://github.com/TomerPacific) - (tomerpacific@gmail.com)
- [Thilina TCH](https://github.com/ThilinaTCH) - (thilinach87@gmail.com)
- [Thilina Herath](https://github.com/thilinatnt) - (thilinatnt.p@gmail.com)
- ToldYouThat - (itoldyouthat@protonmail.com)
- [Yair Chen](https://github.com/chenyair) - (yair.chen2000@gmail.com)
- [henok3878](https://github.com/henok3878) - (henokwondimu3878@gmail.com)
- [Patrick Witter](https://github.com/patrickwitter) - (pwitterop123@gmail.com)
- [ton-An](https://github.com/ton-An) - (ton-An@outlook.de)
- [Prakash Shekhar](https://github.com/prakash-shekhar) - (prakashshkhr@gmail.com)
- [Khushbu Bora](https://github.com/KhushbuBora) - (72873874+KhushbuBora@users.noreply.github.com)
- [Arun Muralidharan](https://github.com/arun-muralidharan) - (arun.muralidharan92@pm.me)
- yiter - (fupingren@gmail.com)
- [Henio Szewczyk](https://github.com/hszewczyk) - (henryk.szewczyk09@gmail.com)
- Jannik Norden - (dev.janniknorden@gmail.com)
- [Allan Nordhøy](https://github.com/comradekingu) - (epost@anotheragency.no)
- [Stefano Rossi](https://github.com/stefanorossiti) - (stefanorossi.ti@gmail.com)
- [Dylan Aird](https://github.com/Dolaned) - (dylan.aird595@gmail.com)
>>>>>>> 73ac0225

## Translators


### Chinese (Traditional Han script)

- [Peter Dave Hello](https://github.com/PeterDaveHello) - (hsu@peterdavehello.org)

### Polish

- [Karol Solecki](https://github.com/karolsol) - (karolsol203@gmail.com)
- [Piotr Strebski](https://github.com/strebski) - (strebski@gmail.com)
- Dawid Panyło - (wampir5000@o2.pl)
- [Anonymous](https://github.com/weblate) - (noreply@weblate.org)
- Marcin Schoenknecht - (marcinschoenknecht@gmail.com)
- [Patryk](https://github.com/byakurau) - (byakurau1@gmail.com)
- [Michał Homza](https://github.com/HagiaHaya) - (minefach@gmail.com)
- [Jacob](https://github.com/devzom) - (dev.zomerfeld@gmail.com)

### Serbian

- [Mladen Trišić](https://github.com/mtrisic) - (mtrisic@gmail.com)

### Dutch

- [Joey Haalboom](https://github.com/JoeyHaalboom) - (jhaalboom13@gmail.com)

### Russian

- [Алексей Курышко](https://github.com/alexkuryshko) - (alexkuryshko@gmail.com)
- [lightningcpu](https://github.com/lightningcpu) - (lightningprogramming@proton.me)
- [Кирилл Александрович Злобин](https://github.com/gungstarbeiter) - (gungstarbeiter@gmail.com)
- [Ivan Katkov](https://github.com/Porphyrion) - (lubovdobro@gmail.com)
- Nikita Epifanov - (nikgreens@protonmail.com)

### Croatian

- [Milo Ivir](https://github.com/milotype) - (mail@milotype.de)
- [Roland Geider](https://github.com/rolandgeider) - (roland@geider.net)
- [SMilohanic](https://github.com/sandimilohanic) - (sandi.milohanic@gmail.com)

### Portuguese

- [Edson Wolf](https://github.com/edsonblwolf) - (edsonwolf@vivaldi.net)
- [Anonymous](https://github.com/weblate) - (noreply@weblate.org)
- Wilton Rodrigues - (wiltonf.rodrigues@gmail.com)
- [Guilherme Salomão](https://github.com/salomaoparkour) - (gmsalomao2@gmail.com)
- [Bruno de Moura](https://github.com/bruunomooura) - (brunomoura0509@hotmail.com)
- Dalton Scavassa - (daltux@users.noreply.hosted.weblate.org)
- [Stefan Taiguara](https://github.com/Teitei011) - (stefantleal14@gmail.com)
- [Eduardo Menges Mattje](https://github.com/EduMenges) - (eduardomattje@gmail.com)
- [Edu Cavalheiro](https://github.com/EduCavalheiro) - (dev@educavalheiro.com)
- [João Goulart](https://github.com/usehalter) - (joaofgoulart1@gmail.com)

### Italian

- [Antenore Gatta](https://github.com/antenore) - (antenore@simbiosi.org)
- Gab Gat - (draconixdust@gmail.com)
- [Anonymous](https://github.com/weblate) - (noreply@weblate.org)
- [Federico Pierantoni](https://github.com/F3FFO) - (federico.pieranton@gmail.com)
- [oarion](https://github.com/oarion) - (michaelgalati@protonmail.com)
- [Alessandro Faucci](https://github.com/Dhy19971) - (silenzio.canguro@gmail.com)
- Sfizio Purea - (sfizio.purea-0h@icloud.com)
- [Mirko Ferrati](https://github.com/MirkoFerrati) - (mirko8787@gmail.com)
- [Stefano Camillo](https://github.com/djste) - (camilloste@gmail.com)
- [MARCO ACORTE](https://github.com/marco-acorte) - (macorte@gmail.com)
- J. Lavoie - (j.lavoie@net-c.ca)
- DT - (semperpeppe@tracciabi.li)
- mondstern - (mondstern@snopyta.org)
- [Stefano Rossi](https://github.com/stefanorossiti) - (stefanorossi.ti@gmail.com)

### French

- [William](https://github.com/WilliamR312) - (willouxr312@gmail.com)
- [florent4014](https://github.com/florent4014) - (florent.touzet@gmail.com)
- [Anonymous](https://github.com/weblate) - (noreply@weblate.org)
- Xav Basco - (beckscc2010@hotmail.fr)
- [David Olewski](https://github.com/Arigowin) - (david63210@gmail.com)
- [yoyomax80400](https://github.com/yoyomax80400) - (archie.maxime80@gmail.com)
- [loued](https://github.com/Loued) - (loued2@gmail.com)
- Célian - (gallcelian@gmail.com)
- [MrSniikyz](https://github.com/BabyGeek) - (babygeek83bis@gmail.com)
- [Roland Geider](https://github.com/rolandgeider) - (roland@geider.net)
- J. Lavoie - (j.lavoie@net-c.ca)
- [Antoine Vibien](https://github.com/r1llettes) - (avibien@protonmail.ch)
- [Stefano Rossi](https://github.com/stefanorossiti) - (stefanorossi.ti@gmail.com)

### Ukrainian

- [Максим Горпиніч](https://github.com/Maksim2005UA) - (maksimgorpinic2005a@gmail.com)
- [Roland Geider](https://github.com/rolandgeider) - (roland@geider.net)
- Максим Горпиніч - (mgorpinic2005@gmail.com)
- [Anonymous](https://github.com/weblate) - (noreply@weblate.org)
- [Dan](https://github.com/Kefir2105) - (jonweblin2205@protonmail.com)
- Dan - (denqwerta@gmail.com)
- Tymofii Lytvynenko - (till.svit@gmail.com)
- [Artem](https://github.com/defaultpage) - (artem@molotov.work)

### Portuguese (Brazil)

- [Ricardo Lima](https://github.com/rhrlima) - (ricardo.hrlima@gmail.com)
- [Clerton Araujo](https://github.com/clertonraf) - (clertonfilho@gmail.com)
- [Anonymous](https://github.com/weblate) - (noreply@weblate.org)
- Wilton Rodrigues - (wiltonf.rodrigues@gmail.com)
- Nao interessa - (weblate.crafter447@simplelogin.com)
- [Lucas Mezêncio](https://github.com/lucasmezencio) - (lucas.mezencio@gmail.com)
- Felipe Antônio Rodrigues Cardoso - (lipecgk@gmail.com)
- [Luigi Henrick Feitoza Silva](https://github.com/luigihenrick) - (luigihenrick@gmail.com)
- [João Hortêncio Moraes](https://github.com/joaohortencio) - (joaohortencio@gmail.com)

### Tamil

- [தமிழ்நேரம்](https://github.com/TamilNeram) - (anishprabu.t@gmail.com)

### Chinese (Simplified Han script)

- Herb Huang - (Ranger0801@live.com)

### Hindi

- [pavan arun bagwe](https://github.com/pavanb0) - (pavanbagwe16@gmail.com)
- [Anonymous](https://github.com/weblate) - (noreply@weblate.org)
- [Debayan Sutradhar](https://github.com/rnayabed) - (debayansutradhar3@gmail.com)

### Turkish

- [Oğuz Ersen](https://github.com/oersen) - (oguz@ersen.moe)
- [Roland Geider](https://github.com/rolandgeider) - (roland@geider.net)
- [Cem Avcı](https://github.com/cem256) - (cemo99@gmail.com)
- Oğuz Ersen - (oguzersen@protonmail.com)
- [Cenk Cidecio](https://github.com/ccidecio) - (ccidecio@icloud.com)
- ToldYouThat - (itoldyouthat@protonmail.com)

### German

- [kvnrmnn](https://github.com/rmnn92) - (kvnrmnn@proton.me)
- [Anonymous](https://github.com/weblate) - (noreply@weblate.org)
- [Roland Geider](https://github.com/rolandgeider) - (roland@geider.net)
- [Victor Jouhoff](https://github.com/jouhoffv) - (jouhoff@pm.me)
- m4skedbyte - (weblate@m4skedbyte.xyz)
- Axel Steinbrecher - (mail@axelsteinbrecher.de)
- [Christoph Suesser](https://github.com/TheFitzZZ) - (fitzzz@fitzzz.de)
- [Luis Lüscher](https://github.com/lslschr) - (luisricardoluescher@gmail.com)
- mondstern - (mondstern@snopyta.org)
- J. Lavoie - (j.lavoie@net-c.ca)
- [Marvin M](https://github.com/M123-dev) - (marvinmoel05@gmail.com)
- Lydia - (lydia.glaser@gmx.net)
- [Allan Nordhøy](https://github.com/comradekingu) - (epost@anotheragency.no)

### Indonesian

- [aryakdaniswara](https://github.com/aryakdaniswara) - (arya.kdaniswara@gmail.com)
- [Anonymous](https://github.com/weblate) - (noreply@weblate.org)
- Debi Maulana Ahsan Halla - (adeebmawlanaahsan@gmail.com)
- [Roland Geider](https://github.com/rolandgeider) - (roland@geider.net)

### Catalan

- [Zixu Sun](https://github.com/ziixu) - (zixu233@gmail.com)
- [Anonymous](https://github.com/weblate) - (noreply@weblate.org)
- [guillem](https://github.com/gbuendia) - (gbuendia@gmx.net)

### Chinese (Simplified)

- [纪颖志](https://github.com/jiyingzhi) - (jiyingzhi0808@gmail.com)
- [Yi-Han Hsiung](https://github.com/AaronHsiung) - (hsiungyi@oregonstate.edu)
- [Tsz Hong CHAN](https://github.com/tomyan112) - (tomyan112@yahoo.com.hk)
- [Eddie Tang](https://github.com/EDED2314) - (eddietang2314@gmail.com)
- [Jing](https://github.com/jingcheng16) - (cynthiacheng-jing@outlook.com)
- [sr-c](https://github.com/sr-c) - (shuruihao@outlook.com)
- [tony](https://github.com/tonyxxliu) - (tony198586@hotmail.com)
- yiter - (fupingren@gmail.com)

### Greek

- Dimitrys Meliates - (demetresmeliates@gmail.com)
- [Antonis-geo](https://github.com/Antonis-geo) - (antgeoath@csd.auth.gr)

### Czech

- [Fjuro](https://github.com/Fjuro) - (fjuro@alius.cz)
- Fjuro - (ifjuro@proton.me)
- [CaptainDolphy](https://github.com/CaptainDolphy) - (captain.x.dolphy@gmail.com)
- [Roman Kalivoda](https://github.com/RKCZ) - (kalivodaroman@gmail.com)

### Arabic

- [Anonymous](https://github.com/weblate) - (noreply@weblate.org)
- [Hanaa](https://github.com/hn-n) - (hanaa_yl@hotmail.com)
- [Ahmed zein](https://github.com/Ahmed-Zein) - (ahmedzein3652@gmail.com)

### Hebrew

- [Anonymous](https://github.com/weblate) - (noreply@weblate.org)
- n,rdo - (ifhiwy0kjc@gonetor.com)
- [Tomer Ben Rachel](https://github.com/TomerPacific) - (tomerpacific@gmail.com)

### Japanese

- [Anonymous](https://github.com/weblate) - (noreply@weblate.org)
- [Tsz Hong CHAN](https://github.com/tomyan112) - (tomyan112@yahoo.com.hk)
- [sasukeiscool](https://github.com/sasukeiscool) - (jaflagasd@gmail.com)
- yiter - (fupingren@gmail.com)

### Spanish

- [Anonymous](https://github.com/weblate) - (noreply@weblate.org)
- [Roberto Iglesias](https://github.com/iglesiasroberto14) - (iglesiasroberto14@gmail.com)
- c06c3abb8f - (c06c3abb8f@mymaily.lol)
- [Javier](https://github.com/dysk0zero) - (javiroldan98@gmail.com)
- [facu-d](https://github.com/facu-d) - (facundo@durigon.com.ar)
- [Biologia Libros](https://github.com/bio201922) - (biologialibros2019@gmail.com)
- [guillem](https://github.com/gbuendia) - (gbuendia@gmx.net)
- [Chris Klempau](https://github.com/yoinkers1337) - (piroflam2@gmail.com)
- [Roland Geider](https://github.com/rolandgeider) - (roland@geider.net)
- [martingetzel](https://github.com/martingetzel) - (martingetzel@gmail.com)

### Chinese (Traditional)

- hugoalh - (hugoalh@users.noreply.hosted.weblate.org)
- [Tsz Hong CHAN](https://github.com/tomyan112) - (tomyan112@yahoo.com.hk)
- [Chung-Wei Chung](https://github.com/webb790709) - (webb790709@proton.me)
- HY Cheng - (corum_apfil@simplelogin.com)

### Portuguese (Portugal)

- [Anonymous](https://github.com/weblate) - (noreply@weblate.org)

### Romanian

- [Bogdan Bujor](https://github.com/qSharpy) - (bogdan.bujor08@gmail.com)
- [dimii27](https://github.com/dimii27) - (dimitrieietcu@gmail.com)

### English

- [guillem](https://github.com/gbuendia) - (gbuendia@gmx.net)
- [Allan Nordhøy](https://github.com/comradekingu) - (epost@anotheragency.no)
- [Roland Geider](https://github.com/rolandgeider) - (roland@geider.net)

### Norwegian Bokmål

- [Roland Geider](https://github.com/rolandgeider) - (roland@geider.net)
- [Allan Nordhøy](https://github.com/comradekingu) - (epost@anotheragency.no)

### Amharic

- [henok3878](https://github.com/henok3878) - (henokwondimu3878@gmail.com)<|MERGE_RESOLUTION|>--- conflicted
+++ resolved
@@ -1,34 +1,3 @@
-<<<<<<< HEAD
-# Authors
-
-## Developers
-
-- Jigar Prajapati - <https://github.com/Jiggy9>
-- Roland Geider – <https://github.com/rolandgeider>
-- Dylan Aird - <https://github.com/Dolaned>
-- Jannik Norden - <https://github.com/Jannik-dev>
-- Arun Muralidharan - <https://github.com/arun-muralidharan>
-- Khushbu Bora - <https://github.com/KhushbuBora>
-- Patrick Witter - <https://github.com/patrickwitter>
-- Tomer Ben-Rachel - <https://github.com/tomerpacific>
-- Thilina Herath - <https://github.com/ThilinaTCH>
-- Marko Milosevic - <https://github.com/TaarnStar>
-- Karthik Reddy (Axel) - <https://github.com/AxelBlaz3>
-- Ogundoyin Toluwani - <https://github.com/Tolu007>
-- Nenza Nurfirmansyah - <https://github.com/nenzan>
-- Florian Schmitz - <https://github.com/floodoo>
-- Adam Bujdoš - <https://github.com/bujdy>
-- Aman Negi - <https://github.com/AmanNegi>
-- Sandi Milohanic - <https://github.com/sandimilohanic>
-- Miroslav Mazel - <https://gitlab.com/12people>
-- artchiee - <https://github.com/artchiee>
-- Tejas Bir Singh - <https://github.com/tejasbirsingh>
-- Abhishek Saini - <https://github.com/Abhisheksainii>
-- Hanaa Allohibi - <https://github.com/hn-n>
-- Shey Alnasrawi - <https://github.com/Milksheyke>
-- Costas Korai - <https://github.com/watcher6280>
-- Bassam Mutairi - <https://github.com/mutairibassam>
-=======
 # Contributors and translators to this repository
 
 Thank you all for contributing to the project, you are true heroes! 🫶 
@@ -132,7 +101,6 @@
 - [Allan Nordhøy](https://github.com/comradekingu) - (epost@anotheragency.no)
 - [Stefano Rossi](https://github.com/stefanorossiti) - (stefanorossi.ti@gmail.com)
 - [Dylan Aird](https://github.com/Dolaned) - (dylan.aird595@gmail.com)
->>>>>>> 73ac0225
 
 ## Translators
 
