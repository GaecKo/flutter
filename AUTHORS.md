--- conflicted
+++ resolved
@@ -20,11 +20,8 @@
 - Aman Negi - <https://github.com/AmanNegi>
 - Sandi Milohanic - <https://github.com/sandimilohanic>
 - Miroslav Mazel - <https://gitlab.com/12people>
-<<<<<<< HEAD
 - artchiee - <https://github.com/artchiee>
-=======
 - Tejas Bir Singh - <https://github.com/tejasbirsingh>
->>>>>>> 7f9a0c14
 
 ## Translators
 
