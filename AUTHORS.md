--- conflicted
+++ resolved
@@ -15,11 +15,8 @@
 - Ogundoyin Toluwani - <https://github.com/Tolu007>
 - Nenza Nurfirmansyah - <https://github.com/nenzan>
 - Florian Schmitz - <https://github.com/floodoo>
-<<<<<<< HEAD
 - Aman Negi - <https://github.com/AmanNegi>
-=======
 - Sandi Milohanic - <https://github.com/sandimilohanic>
->>>>>>> e8337126
 
 ## Translators
 
