--- conflicted
+++ resolved
@@ -1,41 +1,3 @@
-<<<<<<< HEAD
-# Authors
-
-## Developers
-
-- Jigar Prajapati - <https://github.com/Jiggy9>
-- Roland Geider – <https://github.com/rolandgeider>
-- Dylan Aird - <https://github.com/Dolaned>
-- Jannik Norden - <https://github.com/Jannik-dev>
-- Arun Muralidharan - <https://github.com/arun-muralidharan>
-- Khushbu Bora - <https://github.com/KhushbuBora>
-- Patrick Witter - <https://github.com/patrickwitter>
-- Tomer Ben-Rachel - <https://github.com/tomerpacific>
-- Thilina Herath - <https://github.com/ThilinaTCH>
-- Marko Milosevic - <https://github.com/TaarnStar>
-- Karthik Reddy (Axel) - <https://github.com/AxelBlaz3>
-- Ogundoyin Toluwani - <https://github.com/Tolu007>
-- Nenza Nurfirmansyah - <https://github.com/nenzan>
-- Florian Schmitz - <https://github.com/floodoo>
-- Adam Bujdoš - <https://github.com/bujdy>
-- Aman Negi - <https://github.com/AmanNegi>
-- Sandi Milohanic - <https://github.com/sandimilohanic>
-- Miroslav Mazel - <https://gitlab.com/12people>
-- artchiee - <https://github.com/artchiee>
-- Tejas Bir Singh - <https://github.com/tejasbirsingh>
-- Abhishek Saini - <https://github.com/Abhisheksainii>
-- Hanaa Allohibi - <https://github.com/hn-n>
-- Shey Alnasrawi - <https://github.com/Milksheyke>
-- Costas Korai - <https://github.com/watcher6280>
-- Bassam Mutairi - <https://github.com/mutairibassam>
-- Dieter Plaetinck - <https://github.com/Dieterbe>
-- Dennis van Peer - <https://github.com/Denpeer>
-- sizzlesloth - <https://github.com/sizzlesloth>
-- Arya Singh - <https://github.com/ARYPROGRAMMER>
-- Xianglin Zeng - <https://github.com/FutureYL3>
-- Sangharsh Sulke - <https://github.com/Sangharshdeveloper>
-- Yashas H Majmudar - <https://github.com/yashas-hm>
-=======
 # Contributors and translators to this repository
 
 Thank you all for contributing to the project, you are true heroes! 🫶 
@@ -139,7 +101,6 @@
 - Allan Nordhøy - [https://github.com/comradekingu](https://github.com/comradekingu)
 - Stefano Rossi - [https://github.com/stefanorossiti](https://github.com/stefanorossiti)
 - Dylan Aird - [https://github.com/Dolaned](https://github.com/Dolaned)
->>>>>>> 94cef027
 
 ## Translators
 
