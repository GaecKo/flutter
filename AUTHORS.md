# Authors

## Developers

- Roland Geider – <https://github.com/rolandgeider>
- Dylan Aird - <https://github.com/Dolaned>
- Jannik Norden - <https://github.com/Jannik-dev>
- Arun Muralidharan - <https://github.com/arun-muralidharan>
- Khushbu Bora - <https://github.com/KhushbuBora>
- Patrick Witter - <https://github.com/patrickwitter>
- Tomer Ben-Rachel - <https://github.com/tomerpacific>
- Thilina Herath - <https://github.com/ThilinaTCH>
- Marko Milosevic - <https://github.com/TaarnStar>
- Karthik Reddy (Axel) - <https://github.com/AxelBlaz3>
- Ogundoyin Toluwani - <https://github.com/Tolu007>
- Nenza Nurfirmansyah - <https://github.com/nenzan>
- Florian Schmitz - <https://github.com/floodoo>
<<<<<<< HEAD
- Adam Bujdoš - <https://github.com/bujdy>
=======
- Aman Negi - <https://github.com/AmanNegi>
- Sandi Milohanic - <https://github.com/sandimilohanic>
>>>>>>> a0c9fda4

## Translators

- German

  - mondstern <mondstern@snopyta.org> (2)
  - J. Lavoie <j.lavoie@net-c.ca> (19)
  - Roland Geider <roland@geider.net> (142)

- English

  - Roland Geider <roland@geider.net> (3)
  - Allan Nordhøy <epost@anotheragency.no> (8)

- Italian

  - mondstern <mondstern@snopyta.org> (2)
  - DT <semperpeppe@tracciabi.li> (4)
  - J. Lavoie <j.lavoie@net-c.ca> (24)
  - Stefano Rossi <stefanorossi.ti@gmail.com> (120)

- Spanish

  - Roland Geider <roland@geider.net> (1)
  - martingetzel <martingetzel@gmail.com> (119)

- French

  - J. Lavoie <j.lavoie@net-c.ca> (92)
  - Stefano Rossi <stefanorossi.ti@gmail.com> (94)

- Norwegian Bokmål

  - Allan Nordhøy <epost@anotheragency.no> (98)
  
- Japanese

  - Kosei TANAKA <wms784.app@gmail.com> (97)

- Bahasa Indonesia

  - Nenza Nurfirmansyah <nnurfirmansyah@gmail.com> (73)

- Croatian
  
  - Sandi Milohaic <sandi.milohanic@gmail.com><|MERGE_RESOLUTION|>--- conflicted
+++ resolved
@@ -15,12 +15,9 @@
 - Ogundoyin Toluwani - <https://github.com/Tolu007>
 - Nenza Nurfirmansyah - <https://github.com/nenzan>
 - Florian Schmitz - <https://github.com/floodoo>
-<<<<<<< HEAD
 - Adam Bujdoš - <https://github.com/bujdy>
-=======
 - Aman Negi - <https://github.com/AmanNegi>
 - Sandi Milohanic - <https://github.com/sandimilohanic>
->>>>>>> a0c9fda4
 
 ## Translators
 
