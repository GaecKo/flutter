# Authors

## Developers

- Jigar Prajapati - <https://github.com/Jiggy9>
- Roland Geider – <https://github.com/rolandgeider>
- Dylan Aird - <https://github.com/Dolaned>
- Jannik Norden - <https://github.com/Jannik-dev>
- Arun Muralidharan - <https://github.com/arun-muralidharan>
- Khushbu Bora - <https://github.com/KhushbuBora>
- Patrick Witter - <https://github.com/patrickwitter>
- Tomer Ben-Rachel - <https://github.com/tomerpacific>
- Thilina Herath - <https://github.com/ThilinaTCH>
- Marko Milosevic - <https://github.com/TaarnStar>
- Karthik Reddy (Axel) - <https://github.com/AxelBlaz3>
- Ogundoyin Toluwani - <https://github.com/Tolu007>
- Nenza Nurfirmansyah - <https://github.com/nenzan>
- Florian Schmitz - <https://github.com/floodoo>
- Adam Bujdoš - <https://github.com/bujdy>
- Aman Negi - <https://github.com/AmanNegi>
- Sandi Milohanic - <https://github.com/sandimilohanic>
- Miroslav Mazel - <https://gitlab.com/12people>
- artchiee - <https://github.com/artchiee>
- Tejas Bir Singh - <https://github.com/tejasbirsingh>
- Abhishek Saini - <https://github.com/Abhisheksainii>
- Hanaa Allohibi - <https://github.com/hn-n>
- Shey Alnasrawi - <https://github.com/Milksheyke>
- Costas Korai - <https://github.com/watcher6280>
- Bassam Mutairi - <https://github.com/mutairibassam>
- Dieter Plaetinck - <https://github.com/Dieterbe>
- Dennis van Peer - <https://github.com/Denpeer>
- sizzlesloth - <https://github.com/sizzlesloth>
<<<<<<< HEAD
- Arya Singh - <https://github.com/ARYPROGRAMMER>
=======
- Xianglin Zeng - <https://github.com/FutureYL3>
>>>>>>> 422fb49e

## Translators

- Saudi Arabian
  - Hanaa Allohibi <Gmail: programmerHanaa>

- German

  - mondstern <mondstern@snopyta.org> (2)
  - J. Lavoie <j.lavoie@net-c.ca> (19)
  - Roland Geider <roland@geider.net> (142)

- English

  - Roland Geider <roland@geider.net> (3)
  - Allan Nordhøy <epost@anotheragency.no> (8)

- Italian

  - mondstern <mondstern@snopyta.org> (2)
  - DT <semperpeppe@tracciabi.li> (4)
  - J. Lavoie <j.lavoie@net-c.ca> (24)
  - Stefano Rossi <stefanorossi.ti@gmail.com> (120)

- Spanish

  - Roland Geider <roland@geider.net> (1)
  - martingetzel <martingetzel@gmail.com> (119)

- French

  - J. Lavoie <j.lavoie@net-c.ca> (92)
  - Stefano Rossi <stefanorossi.ti@gmail.com> (94)

- Norwegian Bokmål

  - Allan Nordhøy <epost@anotheragency.no> (98)

- Japanese

  - Kosei TANAKA <wms784.app@gmail.com> (97)

- Bahasa Indonesia

  - Nenza Nurfirmansyah <nnurfirmansyah@gmail.com> (73)

- Croatian

  - Sandi Milohaic <sandi.milohanic@gmail.com><|MERGE_RESOLUTION|>--- conflicted
+++ resolved
@@ -30,11 +30,8 @@
 - Dieter Plaetinck - <https://github.com/Dieterbe>
 - Dennis van Peer - <https://github.com/Denpeer>
 - sizzlesloth - <https://github.com/sizzlesloth>
-<<<<<<< HEAD
 - Arya Singh - <https://github.com/ARYPROGRAMMER>
-=======
 - Xianglin Zeng - <https://github.com/FutureYL3>
->>>>>>> 422fb49e
 
 ## Translators
 
