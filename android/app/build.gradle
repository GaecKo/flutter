plugins {
    id "com.android.application"
    id "kotlin-android"
    id "dev.flutter.flutter-gradle-plugin"
}

def localProperties = new Properties()
def localPropertiesFile = rootProject.file('local.properties')
if (localPropertiesFile.exists()) {
    localPropertiesFile.withReader('UTF-8') { reader ->
        localProperties.load(reader)
    }
}


// Keys for the android play store
def keystoreProperties = new Properties()
def keystorePropertiesFile = rootProject.file('../fastlane/metadata/envfiles/key.properties')
if (keystorePropertiesFile.exists()) {
    keystoreProperties.load(new FileInputStream(keystorePropertiesFile))
}


android {
    namespace = "de.wger.flutter"
    compileSdkVersion 34
    ndkVersion "25.1.8937393"

    compileOptions {
<<<<<<< HEAD
        sourceCompatibility JavaVersion.VERSION_17
        targetCompatibility JavaVersion.VERSION_17
    }

    kotlinOptions {
        jvmTarget = JavaVersion.VERSION_17
=======
        sourceCompatibility JavaVersion.VERSION_11
        targetCompatibility JavaVersion.VERSION_11
    }

    kotlinOptions {
        jvmTarget = JavaVersion.VERSION_11
>>>>>>> 7afe9475
    }


    defaultConfig {
        // Specify your own unique Application ID (https://developer.android.com/studio/build/application-id.html).
        applicationId "de.wger.flutter"
        minSdk = flutter.minSdkVersion
        targetSdk = flutter.targetSdkVersion
        versionCode = flutter.versionCode
        versionName = flutter.versionName
    }

    signingConfigs {
        release {
            keyAlias keystoreProperties['keyAlias']
            keyPassword keystoreProperties['keyPassword']
            storeFile keystoreProperties['storeFile'] ? file(keystoreProperties['storeFile']) : null
            storePassword keystoreProperties['storePassword']
        }
    }
    buildTypes {
        release {
            signingConfig signingConfigs.release
        }
        debug {
            applicationIdSuffix ".debug"
        }
    }
}

flutter {
    source '../..'
}<|MERGE_RESOLUTION|>--- conflicted
+++ resolved
@@ -27,21 +27,12 @@
     ndkVersion "25.1.8937393"
 
     compileOptions {
-<<<<<<< HEAD
-        sourceCompatibility JavaVersion.VERSION_17
-        targetCompatibility JavaVersion.VERSION_17
-    }
-
-    kotlinOptions {
-        jvmTarget = JavaVersion.VERSION_17
-=======
         sourceCompatibility JavaVersion.VERSION_11
         targetCompatibility JavaVersion.VERSION_11
     }
 
     kotlinOptions {
         jvmTarget = JavaVersion.VERSION_11
->>>>>>> 7afe9475
     }
 
 
