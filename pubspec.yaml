name: wger
description: Self hosted workout, nutrition and weight manager.

# The following line prevents the package from being accidentally published to
# pub.dev using `pub publish`. This is preferred for private packages.
publish_to: "none" # Remove this line if you wish to publish to pub.dev

# The following defines the version and build number for your application.
# A version number is three numbers separated by dots, like 1.2.43
# followed by an optional build number separated by a +.
# Both the version and the builder number may be overridden in flutter
# build by specifying --build-name and --build-number, respectively.
# In Android, build-name is used as versionName while build-number used as versionCode.
# Read more about Android versioning at https://developer.android.com/studio/publish/versioning
# In iOS, build-name is used as CFBundleShortVersionString while build-number used as CFBundleVersion.
# Read more about iOS versioning at
# https://developer.apple.com/library/archive/documentation/General/Reference/InfoPlistKeyReference/Articles/CoreFoundationKeys.html

# Note: these versions are set automatically during build by the android-release.yml
# github action, the current versions are ignored.
#   - the version number is taken from the git tag vX.Y.Z
#   - the build number is computed by reading the last one from the play store
#     and increasing by one
version: 1.7.0+40

environment:
  sdk: '>=3.0.0 <4.0.0'

dependencies:
  flutter:
    sdk: flutter
  flutter_localizations:
    sdk: flutter

  android_metadata: ^0.2.1
  collection: ^1.17.0
  cupertino_icons: ^1.0.5
  equatable: ^2.0.5
  flutter_calendar_carousel: ^2.4.1
  flutter_html: ^3.0.0-beta.2
<<<<<<< HEAD
  flutter_typeahead: ^5.1.0
  font_awesome_flutter: ^10.4.0
=======
  flutter_typeahead: ^4.8.0
  font_awesome_flutter: ^10.7.0
>>>>>>> b2a111b1
  http: ^1.2.0
  image_picker: ^1.0.6
  intl: ^0.18.1
  json_annotation: ^4.8.1
  version: ^3.0.2
  package_info_plus: ^5.0.1
  provider: ^6.1.1
  rive: ^0.12.2
  shared_preferences: ^2.2.2
  table_calendar: ^3.0.8
  url_launcher: ^6.2.4
  flutter_barcode_scanner: ^2.0.0
  video_player: ^2.7.2
  flutter_staggered_grid_view: ^0.7.0
  carousel_slider: ^4.2.1
  multi_select_flutter: ^4.1.3
  flutter_svg: ^2.0.5
  fl_chart: ^0.66.1
  flutter_zxing: ^1.5.2
  drift: ^2.15.0
  path: ^1.8.3
  path_provider: ^2.1.1
  sqlite3_flutter_libs: ^0.5.19+1
  get_it: ^7.6.7
  flex_seed_scheme: ^1.4.0
  flex_color_scheme: ^7.3.1
  freezed_annotation: ^2.4.1
  clock: ^1.1.1

dev_dependencies:
  flutter_test:
    sdk: flutter
  integration_test:
    sdk: flutter
  build_runner: ^2.4.8
  json_serializable: ^6.7.1
  mockito: ^5.4.4
  network_image_mock: ^2.1.1
  flutter_lints: ^3.0.1
  cider: ^0.2.4
  drift_dev: ^2.15.0
  freezed: ^2.4.5

# For information on the generic Dart part of this file, see the
# following page: https://dart.dev/tools/pub/pubspec

# The following section is specific to Flutter.
flutter:
  # The following line ensures that the Material Icons font is
  # included with your application, so that you can use the icons in
  # the material Icons class.
  uses-material-design: true

  # To add assets to your application, add an assets section, like this:
  assets:
    - assets/animations/
    - assets/images/
    - assets/images/backgrounds/
    - assets/images/muscles/
    - assets/images/muscles/main/
    - assets/images/muscles/secondary/

  # An image asset can refer to one or more resolution-specific "variants", see
  # https://flutter.dev/assets-and-images/#resolution-aware.

  # For details regarding adding assets from package dependencies, see
  # https://flutter.dev/assets-and-images/#from-packages

  # To add custom fonts to your application, add a fonts section here,
  # in this "flutter" section. Each entry in this list should have a
  # "family" key with the font family name, and a "fonts" key with a
  # list giving the asset and other descriptors for the font. For
  # example:
  fonts:
    - family: RobotoCondensed
      fonts:
        - asset: assets/fonts/RobotoCondensed-VariableFont_wght.ttf
  #
  # For details regarding fonts from package dependencies,
  # see https://flutter.dev/custom-fonts/#from-packages

  generate: true<|MERGE_RESOLUTION|>--- conflicted
+++ resolved
@@ -38,13 +38,8 @@
   equatable: ^2.0.5
   flutter_calendar_carousel: ^2.4.1
   flutter_html: ^3.0.0-beta.2
-<<<<<<< HEAD
   flutter_typeahead: ^5.1.0
-  font_awesome_flutter: ^10.4.0
-=======
-  flutter_typeahead: ^4.8.0
   font_awesome_flutter: ^10.7.0
->>>>>>> b2a111b1
   http: ^1.2.0
   image_picker: ^1.0.6
   intl: ^0.18.1
