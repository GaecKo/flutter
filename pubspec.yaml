--- conflicted
+++ resolved
@@ -54,13 +54,10 @@
   url_launcher: ^6.1.6
   flutter_barcode_scanner: ^2.0.0
   video_player: ^2.4.7
-<<<<<<< HEAD
   flutter_staggered_grid_view: ^0.6.2
-=======
   carousel_slider: ^4.1.1
   multi_select_flutter: ^4.1.2
   flutter_svg: ^0.23.0+1
->>>>>>> 80367fd3
 
 dev_dependencies:
   flutter_test:
