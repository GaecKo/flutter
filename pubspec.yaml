name: wger
description: Self hosted workout, nutrition and weight manager.

# The following line prevents the package from being accidentally published to
# pub.dev using `pub publish`. This is preferred for private packages.
publish_to: "none" # Remove this line if you wish to publish to pub.dev

# The following defines the version and build number for your application.
# A version number is three numbers separated by dots, like 1.2.43
# followed by an optional build number separated by a +.
# Both the version and the builder number may be overridden in flutter
# build by specifying --build-name and --build-number, respectively.
# In Android, build-name is used as versionName while build-number used as versionCode.
# Read more about Android versioning at https://developer.android.com/studio/publish/versioning
# In iOS, build-name is used as CFBundleShortVersionString while build-number used as CFBundleVersion.
# Read more about iOS versioning at
# https://developer.apple.com/library/archive/documentation/General/Reference/InfoPlistKeyReference/Articles/CoreFoundationKeys.html

# Note: these versions are set automatically during build by the android-release.yml
# github action, the current versions are ignored.
#   - the version number is taken from the git tag vX.Y.Z
#   - the build number is computed by reading the last one from the play store
#     and increasing by one
version: 1.5.4+31

environment:
<<<<<<< HEAD
  sdk: ">=2.12.0 <3.0.0"
=======
  sdk: '>=2.17.0 <3.0.0'
>>>>>>> 7f9a0c14

dependencies:
  flutter:
    sdk: flutter
  flutter_localizations:
    sdk: flutter

  android_metadata: ^0.2.1
  charts_flutter: ^0.12.0
  collection: ^1.17.0
  cupertino_icons: ^1.0.5
  equatable: ^2.0.5
  flutter_calendar_carousel: ^2.4.1
  flutter_html: ^3.0.0-beta.2
  flutter_typeahead: ^4.6.1
  font_awesome_flutter: ^10.4.0
  http: ^0.13.5
  image_picker: ^0.8.9
  intl: ^0.17.0
  json_annotation: ^4.8.1
  version: ^3.0.2
  package_info_plus: ^4.0.2
  provider: ^6.0.5
  rive: ^0.11.3
  shared_preferences: ^2.1.2
  table_calendar: ^3.0.8
  url_launcher: ^6.1.11
  flutter_barcode_scanner: ^2.0.0
  video_player: ^2.6.1
  flutter_staggered_grid_view: ^0.6.2
  carousel_slider: ^4.2.1
  multi_select_flutter: ^4.1.3
  flutter_svg: ^2.0.5
  flutter_zxing: ^1.1.2

dev_dependencies:
  flutter_test:
    sdk: flutter
  integration_test:
    sdk: flutter
  build_runner: ^2.3.3
  flutter_launcher_icons: ^0.13.1
  json_serializable: ^6.6.2
  mockito: ^5.4.0
  network_image_mock: ^2.1.1
  flutter_lints: ^2.0.1
  cider: ^0.1.6

flutter_icons:
  android: true
  ios: true
  image_path: "assets_dev/logo.png"
  adaptive_icon_background: "#2a4c7d"
  adaptive_icon_foreground: "assets_dev/logo_adaptive.png"
  macos:
    generate: true
    image_path: "assets/images/logo.png"

# For information on the generic Dart part of this file, see the
# following page: https://dart.dev/tools/pub/pubspec

# The following section is specific to Flutter.
flutter:
  # The following line ensures that the Material Icons font is
  # included with your application, so that you can use the icons in
  # the material Icons class.
  uses-material-design: true

  # To add assets to your application, add an assets section, like this:
  assets:
    - assets/animations/
    - assets/images/
    - assets/images/backgrounds/
    - assets/images/muscles/
    - assets/images/muscles/main/
    - assets/images/muscles/secondary/

  # An image asset can refer to one or more resolution-specific "variants", see
  # https://flutter.dev/assets-and-images/#resolution-aware.

  # For details regarding adding assets from package dependencies, see
  # https://flutter.dev/assets-and-images/#from-packages

  # To add custom fonts to your application, add a fonts section here,
  # in this "flutter" section. Each entry in this list should have a
  # "family" key with the font family name, and a "fonts" key with a
  # list giving the asset and other descriptors for the font. For
  # example:
  fonts:
    - family: OpenSansLight
      fonts:
        - asset: assets/fonts/OpenSans-Light.ttf
    - family: OpenSansBold
      fonts:
        - asset: assets/fonts/OpenSans-Bold.ttf
          weight: 700
  #
  # For details regarding fonts from package dependencies,
  # see https://flutter.dev/custom-fonts/#from-packages

  generate: true<|MERGE_RESOLUTION|>--- conflicted
+++ resolved
@@ -24,11 +24,7 @@
 version: 1.5.4+31
 
 environment:
-<<<<<<< HEAD
-  sdk: ">=2.12.0 <3.0.0"
-=======
   sdk: '>=2.17.0 <3.0.0'
->>>>>>> 7f9a0c14
 
 dependencies:
   flutter:
