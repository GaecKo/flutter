--- conflicted
+++ resolved
@@ -82,12 +82,7 @@
   cider: ^0.2.7
   drift_dev: ^2.26.0
   flutter_lints: ^5.0.0
-<<<<<<< HEAD
-  freezed: ^2.5.7
-=======
   freezed: ^3.0.4
-  golden_toolkit: ^0.15.0
->>>>>>> 1cd0cab8
   json_serializable: ^6.9.4
   mockito: ^5.4.4
   network_image_mock: ^2.1.1
