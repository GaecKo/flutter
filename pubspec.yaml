name: wger
description: Self hosted workout, nutrition and weight manager.

# The following line prevents the package from being accidentally published to
# pub.dev using `pub publish`. This is preferred for private packages.
publish_to: 'none' # Remove this line if you wish to publish to pub.dev

# The following defines the version and build number for your application.
# A version number is three numbers separated by dots, like 1.2.43
# followed by an optional build number separated by a +.
# Both the version and the builder number may be overridden in flutter
# build by specifying --build-name and --build-number, respectively.
# In Android, build-name is used as versionName while build-number used as versionCode.
# Read more about Android versioning at https://developer.android.com/studio/publish/versioning
# In iOS, build-name is used as CFBundleShortVersionString while build-number used as CFBundleVersion.
# Read more about iOS versioning at
# https://developer.apple.com/library/archive/documentation/General/Reference/InfoPlistKeyReference/Articles/CoreFoundationKeys.html

# Note: these versions are set automatically during build by the android-release.yml
# github action, the current versions are ignored.
#   - the version number is taken from the git branch release/x.y.z
#   - the build number is computed by reading the last one from the play store and increased by one
version: 1.4.2+26

environment:
  sdk: '>=2.12.0 <3.0.0'

dependencies:
  flutter:
    sdk: flutter
  flutter_localizations:
    sdk: flutter

  android_metadata: ^0.2.1
  camera: ^0.10.0
  charts_flutter: ^0.12.0
  collection: ^1.15.0-nullsafety.4
  cupertino_icons: ^1.0.5
  equatable: ^2.0.5
  flutter_calendar_carousel: ^2.4.0
  flutter_html: ^2.1.2
  flutter_typeahead: ^4.1.1
  font_awesome_flutter: ^10.2.1
  http: ^0.13.5
  image_picker: ^0.8.6
  intl: ^0.17.0
  json_annotation: ^4.7.0
  version: ^3.0.2
  package_info: ^2.0.2
  provider: ^6.0.3
  rive: ^0.9.1
  shared_preferences: ^2.0.15
  table_calendar: ^3.0.7
  url_launcher: ^6.1.5
  flutter_barcode_scanner: ^2.0.0
  video_player: ^2.4.7
  carousel_slider: ^4.1.1

dev_dependencies:
  flutter_test:
    sdk: flutter
  #flutter_driver:
  #  sdk: flutter
  build_runner: ^2.2.1
  flutter_launcher_icons: ^0.10.0
<<<<<<< HEAD
  json_serializable: ^6.3.2
=======
  json_serializable: ^6.5.0
>>>>>>> 5aeda074
  mockito: ^5.3.2
  network_image_mock: ^2.1.1
  flutter_lints: ^2.0.1
  cider: ^0.1.1

flutter_icons:
  android: true
  ios: true
  image_path: "assets_dev/logo.png"
  adaptive_icon_background: "#2a4c7d"
  adaptive_icon_foreground: "assets_dev/logo_adaptive.png"


# For information on the generic Dart part of this file, see the
# following page: https://dart.dev/tools/pub/pubspec

# The following section is specific to Flutter.
flutter:

  # The following line ensures that the Material Icons font is
  # included with your application, so that you can use the icons in
  # the material Icons class.
  uses-material-design: true

  # To add assets to your application, add an assets section, like this:
  assets:
    - assets/animations/
    - assets/images/
    - assets/images/backgrounds/
    - assets/images/muscles/
    - assets/images/muscles/main/
    - assets/images/muscles/secondary/

  # An image asset can refer to one or more resolution-specific "variants", see
  # https://flutter.dev/assets-and-images/#resolution-aware.

  # For details regarding adding assets from package dependencies, see
  # https://flutter.dev/assets-and-images/#from-packages

  # To add custom fonts to your application, add a fonts section here,
  # in this "flutter" section. Each entry in this list should have a
  # "family" key with the font family name, and a "fonts" key with a
  # list giving the asset and other descriptors for the font. For
  # example:
  fonts:
    - family: OpenSansLight
      fonts:
        - asset: assets/fonts/OpenSans-Light.ttf
    - family: OpenSansBold
      fonts:
        - asset: assets/fonts/OpenSans-Bold.ttf
          weight: 700
  #
  # For details regarding fonts from package dependencies,
  # see https://flutter.dev/custom-fonts/#from-packages

  generate: true<|MERGE_RESOLUTION|>--- conflicted
+++ resolved
@@ -63,11 +63,7 @@
   #  sdk: flutter
   build_runner: ^2.2.1
   flutter_launcher_icons: ^0.10.0
-<<<<<<< HEAD
-  json_serializable: ^6.3.2
-=======
   json_serializable: ^6.5.0
->>>>>>> 5aeda074
   mockito: ^5.3.2
   network_image_mock: ^2.1.1
   flutter_lints: ^2.0.1
