--- conflicted
+++ resolved
@@ -53,13 +53,9 @@
   table_calendar: ^3.0.6
   url_launcher: ^6.1.5
   flutter_barcode_scanner: ^2.0.0
-<<<<<<< HEAD
-  video_player: ^2.4.5
+  video_player: ^2.4.7,
   multi_select_flutter: ^4.1.2
   flutter_svg: ^0.23.0+1
-=======
-  video_player: ^2.4.7
->>>>>>> d4dc0db9
 
 dev_dependencies:
   flutter_test:
