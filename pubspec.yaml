name: wger
description: Self hosted workout, nutrition and weight manager.

# The following line prevents the package from being accidentally published to
# pub.dev using `pub publish`. This is preferred for private packages.
publish_to: "none" # Remove this line if you wish to publish to pub.dev

# The following defines the version and build number for your application.
# A version number is three numbers separated by dots, like 1.2.43
# followed by an optional build number separated by a +.
# Both the version and the builder number may be overridden in flutter
# build by specifying --build-name and --build-number, respectively.
# In Android, build-name is used as versionName while build-number used as versionCode.
# Read more about Android versioning at https://developer.android.com/studio/publish/versioning
# In iOS, build-name is used as CFBundleShortVersionString while build-number used as CFBundleVersion.
# Read more about iOS versioning at
# https://developer.apple.com/library/archive/documentation/General/Reference/InfoPlistKeyReference/Articles/CoreFoundationKeys.html

# Note: these versions are set automatically during build by the android-release.yml
# github action, the current versions are ignored.
#   - the version number is taken from the git tag vX.Y.Z
#   - the build number is computed by reading the last one from the play store
#     and increasing by one
version: 1.5.6+34

environment:
  sdk: ">=2.17.0 <3.0.0"

dependencies:
  flutter:
    sdk: flutter
  flutter_localizations:
    sdk: flutter

  android_metadata: ^0.2.1
<<<<<<< HEAD
  community_charts_flutter: ^1.0.2
=======
>>>>>>> 09f60fe4
  collection: ^1.17.0
  cupertino_icons: ^1.0.5
  equatable: ^2.0.5
  flutter_calendar_carousel: ^2.4.1
  flutter_html: ^3.0.0-beta.2
  flutter_typeahead: ^4.8.0
  font_awesome_flutter: ^10.4.0
<<<<<<< HEAD
  http: ^0.13.5
  image_picker: ^1.0.4
  intl: ^0.18.0
=======
  http: ^1.1.0
  image_picker: ^1.0.4
  intl: ^0.18.1
>>>>>>> 09f60fe4
  json_annotation: ^4.8.1
  version: ^3.0.2
  package_info_plus: ^4.2.0
  provider: ^6.0.5
  rive: ^0.12.2
  shared_preferences: ^2.2.2
  table_calendar: ^3.0.8
  url_launcher: ^6.1.11
  flutter_barcode_scanner: ^2.0.0
  video_player: ^2.7.2
  flutter_staggered_grid_view: ^0.7.0
  carousel_slider: ^4.2.1
  multi_select_flutter: ^4.1.3
  flutter_svg: ^2.0.5
<<<<<<< HEAD
  flutter_zxing: ^1.4.1
=======
  fl_chart: ^0.64.0
  flutter_zxing: ^1.1.2
>>>>>>> 09f60fe4

dev_dependencies:
  flutter_test:
    sdk: flutter
  integration_test:
    sdk: flutter
  build_runner: ^2.3.3
  flutter_launcher_icons: ^0.13.1
  json_serializable: ^6.6.2
  mockito: ^5.4.0
  network_image_mock: ^2.1.1
  flutter_lints: ^3.0.1
  cider: ^0.2.4

  # Better icons have been added manually, Android now uses vector icon
  # TODO Consider removing flutter_launcher_icons completely
flutter_icons:
  android: false
  ios: false
  image_path: "assets_dev/logo.png"
  adaptive_icon_background: "#2a4c7d"
  adaptive_icon_foreground: "assets_dev/logo_adaptive.png"
  macos:
    generate: false
    image_path: "assets/images/logo.png"
# For information on the generic Dart part of this file, see the
# following page: https://dart.dev/tools/pub/pubspec

# The following section is specific to Flutter.
flutter:
  # The following line ensures that the Material Icons font is
  # included with your application, so that you can use the icons in
  # the material Icons class.
  uses-material-design: true

  # To add assets to your application, add an assets section, like this:
  assets:
    - assets/animations/
    - assets/images/
    - assets/images/backgrounds/
    - assets/images/muscles/
    - assets/images/muscles/main/
    - assets/images/muscles/secondary/

  # An image asset can refer to one or more resolution-specific "variants", see
  # https://flutter.dev/assets-and-images/#resolution-aware.

  # For details regarding adding assets from package dependencies, see
  # https://flutter.dev/assets-and-images/#from-packages

  # To add custom fonts to your application, add a fonts section here,
  # in this "flutter" section. Each entry in this list should have a
  # "family" key with the font family name, and a "fonts" key with a
  # list giving the asset and other descriptors for the font. For
  # example:
  fonts:
    - family: OpenSansLight
      fonts:
        - asset: assets/fonts/OpenSans-Light.ttf
    - family: OpenSansBold
      fonts:
        - asset: assets/fonts/OpenSans-Bold.ttf
          weight: 700
  #
  # For details regarding fonts from package dependencies,
  # see https://flutter.dev/custom-fonts/#from-packages

  generate: true<|MERGE_RESOLUTION|>--- conflicted
+++ resolved
@@ -33,10 +33,6 @@
     sdk: flutter
 
   android_metadata: ^0.2.1
-<<<<<<< HEAD
-  community_charts_flutter: ^1.0.2
-=======
->>>>>>> 09f60fe4
   collection: ^1.17.0
   cupertino_icons: ^1.0.5
   equatable: ^2.0.5
@@ -44,15 +40,9 @@
   flutter_html: ^3.0.0-beta.2
   flutter_typeahead: ^4.8.0
   font_awesome_flutter: ^10.4.0
-<<<<<<< HEAD
-  http: ^0.13.5
-  image_picker: ^1.0.4
-  intl: ^0.18.0
-=======
   http: ^1.1.0
   image_picker: ^1.0.4
   intl: ^0.18.1
->>>>>>> 09f60fe4
   json_annotation: ^4.8.1
   version: ^3.0.2
   package_info_plus: ^4.2.0
@@ -67,12 +57,8 @@
   carousel_slider: ^4.2.1
   multi_select_flutter: ^4.1.3
   flutter_svg: ^2.0.5
-<<<<<<< HEAD
-  flutter_zxing: ^1.4.1
-=======
   fl_chart: ^0.64.0
   flutter_zxing: ^1.1.2
->>>>>>> 09f60fe4
 
 dev_dependencies:
   flutter_test:
