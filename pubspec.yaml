name: wger
description: Self hosted workout, nutrition and weight manager.

# The following line prevents the package from being accidentally published to
# pub.dev using `pub publish`. This is preferred for private packages.
publish_to: 'none' # Remove this line if you wish to publish to pub.dev

# The following defines the version and build number for your application.
# A version number is three numbers separated by dots, like 1.2.43
# followed by an optional build number separated by a +.
# Both the version and the builder number may be overridden in flutter
# build by specifying --build-name and --build-number, respectively.
# In Android, build-name is used as versionName while build-number used as versionCode.
# Read more about Android versioning at https://developer.android.com/studio/publish/versioning
# In iOS, build-name is used as CFBundleShortVersionString while build-number used as CFBundleVersion.
# Read more about iOS versioning at
# https://developer.apple.com/library/archive/documentation/General/Reference/InfoPlistKeyReference/Articles/CoreFoundationKeys.html

# Note: these versions are set automatically during build by the android-release.yml
# github action, the current versions are ignored.
#   - the version number is taken from the git tag vX.Y.Z
<<<<<<< HEAD
#   - the build number is computed by reading the last one from the play store and increased by one
version: 1.5.1+28
=======
#   - the build number is computed by reading the last one from the play store
#     and increasing by one
version: 1.5.3+30
>>>>>>> 03b433b5

environment:
  sdk: '>=2.12.0 <3.0.0'

dependencies:
  flutter:
    sdk: flutter
  flutter_localizations:
    sdk: flutter

  android_metadata: ^0.2.1
  camera: ^0.10.3
  charts_flutter: ^0.12.0
  collection: ^1.15.0-nullsafety.4
  cupertino_icons: ^1.0.5
  equatable: ^2.0.5
  flutter_calendar_carousel: ^2.4.1
  flutter_html: ^2.1.2
  flutter_typeahead: ^4.3.7
  font_awesome_flutter: ^10.4.0
  http: ^0.13.5
  image_picker: ^0.8.7
  intl: ^0.17.0
  json_annotation: ^4.7.0
  version: ^3.0.2
  package_info: ^2.0.2
  provider: ^6.0.5
  rive: ^0.10.2
  shared_preferences: ^2.0.18
  table_calendar: ^3.0.8
  url_launcher: ^6.1.10
  flutter_barcode_scanner: ^2.0.0
  video_player: ^2.6.0
  flutter_staggered_grid_view: ^0.6.2
  carousel_slider: ^4.2.1
  multi_select_flutter: ^4.1.3
  flutter_svg: ^0.23.0+1

dev_dependencies:
  flutter_test:
    sdk: flutter
  integration_test:
    sdk: flutter
  build_runner: ^2.3.3
  flutter_launcher_icons: ^0.11.0
  json_serializable: ^6.6.1
  mockito: ^5.3.2
  network_image_mock: ^2.1.1
  flutter_lints: ^2.0.1
  cider: ^0.1.4

flutter_icons:
  android: true
  ios: true
  image_path: "assets_dev/logo.png"
  adaptive_icon_background: "#2a4c7d"
  adaptive_icon_foreground: "assets_dev/logo_adaptive.png"


# For information on the generic Dart part of this file, see the
# following page: https://dart.dev/tools/pub/pubspec

# The following section is specific to Flutter.
flutter:

  # The following line ensures that the Material Icons font is
  # included with your application, so that you can use the icons in
  # the material Icons class.
  uses-material-design: true

  # To add assets to your application, add an assets section, like this:
  assets:
    - assets/animations/
    - assets/images/
    - assets/images/backgrounds/
    - assets/images/muscles/
    - assets/images/muscles/main/
    - assets/images/muscles/secondary/

  # An image asset can refer to one or more resolution-specific "variants", see
  # https://flutter.dev/assets-and-images/#resolution-aware.

  # For details regarding adding assets from package dependencies, see
  # https://flutter.dev/assets-and-images/#from-packages

  # To add custom fonts to your application, add a fonts section here,
  # in this "flutter" section. Each entry in this list should have a
  # "family" key with the font family name, and a "fonts" key with a
  # list giving the asset and other descriptors for the font. For
  # example:
  fonts:
    - family: OpenSansLight
      fonts:
        - asset: assets/fonts/OpenSans-Light.ttf
    - family: OpenSansBold
      fonts:
        - asset: assets/fonts/OpenSans-Bold.ttf
          weight: 700
  #
  # For details regarding fonts from package dependencies,
  # see https://flutter.dev/custom-fonts/#from-packages

  generate: true<|MERGE_RESOLUTION|>--- conflicted
+++ resolved
@@ -19,14 +19,9 @@
 # Note: these versions are set automatically during build by the android-release.yml
 # github action, the current versions are ignored.
 #   - the version number is taken from the git tag vX.Y.Z
-<<<<<<< HEAD
-#   - the build number is computed by reading the last one from the play store and increased by one
-version: 1.5.1+28
-=======
 #   - the build number is computed by reading the last one from the play store
 #     and increasing by one
 version: 1.5.3+30
->>>>>>> 03b433b5
 
 environment:
   sdk: '>=2.12.0 <3.0.0'
