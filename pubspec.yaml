--- conflicted
+++ resolved
@@ -58,11 +58,8 @@
   carousel_slider: ^4.2.1
   multi_select_flutter: ^4.1.3
   flutter_svg: ^2.0.5
-<<<<<<< HEAD
   fl_chart: ^0.62.0
-=======
   flutter_zxing: ^1.1.2
->>>>>>> 9edb921c
 
 dev_dependencies:
   flutter_test:
