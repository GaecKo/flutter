--- conflicted
+++ resolved
@@ -57,18 +57,13 @@
   carousel_slider: ^4.2.1
   multi_select_flutter: ^4.1.3
   flutter_svg: ^2.0.5
-<<<<<<< HEAD
-  fl_chart: ^0.64.0
-  flutter_zxing: ^1.1.2
+  fl_chart: ^0.66.0
+  flutter_zxing: ^1.5.2
   drift: ^2.13.1
   path: ^1.8.3
   path_provider: ^2.1.1
   sqlite3_flutter_libs: ^0.5.18
   get_it: ^7.6.4
-=======
-  fl_chart: ^0.66.0
-  flutter_zxing: ^1.5.2
->>>>>>> 6d32b06c
   flex_seed_scheme: ^1.4.0
   flex_color_scheme: ^7.3.1
   freezed_annotation: ^2.4.1
@@ -79,13 +74,8 @@
   integration_test:
     sdk: flutter
   build_runner: ^2.3.3
-<<<<<<< HEAD
   json_serializable: ^6.7.1
-  mockito: ^5.4.3
-=======
-  json_serializable: ^6.6.2
   mockito: ^5.4.4
->>>>>>> 6d32b06c
   network_image_mock: ^2.1.1
   flutter_lints: ^3.0.1
   cider: ^0.2.4
